/**
 * Information about the player.
 * All player variables need to be saved.
 */

class Player {

    private _money: KnockoutObservable<number>;
    private _dungeonTokens: KnockoutObservable<number>;
    private _caughtShinyList: KnockoutObservableArray<string>;
    private _route: KnockoutObservable<number>;
    private _caughtPokemonList: KnockoutObservableArray<CaughtPokemon>;
    private _routeKills: Array<KnockoutObservable<number>>;
    private _routeKillsNeeded: KnockoutObservable<number>;
    private _region: GameConstants.Region;
    private _gymBadges: KnockoutObservableArray<GameConstants.Badge>;
    private _pokeballs: Array<KnockoutObservable<number>>;
    private _notCaughtBallSelection: KnockoutObservable<GameConstants.Pokeball>;
    private _alreadyCaughtBallSelection: KnockoutObservable<GameConstants.Pokeball>;
    private _sortOption: KnockoutObservable<GameConstants.SortOptionsEnum>;
    private _sortDescending: KnockoutObservable<boolean>;
    private _town: KnockoutObservable<Town>;
    private _starter: GameConstants.Starter;
    private _oakItemExp: Array<KnockoutObservable<number>>;
    private _oakItemsEquipped: string[];
    private _eggList: Array<KnockoutObservable<Egg|void>>;
    private _eggSlots: KnockoutObservable<number>;

    private _itemList: { [name: string]: number };
    private _itemMultipliers: { [name: string]: number };
    private _shardUpgrades: Array<Array<KnockoutObservable<number>>>;
    private _shardsCollected: Array<KnockoutObservable<number>>;

    private _keyItems: KnockoutObservableArray<string> = ko.observableArray<string>();
    public clickAttackObservable: KnockoutComputed<number>;
    public recentKeyItem: KnockoutObservable<string> = ko.observable("Teachy tv");
    public pokemonAttackObservable: KnockoutComputed<number>;

    public routeKillsObservable(route: number): KnockoutComputed<number> {
        return ko.computed(function () {
            return Math.min(this.routeKillsNeeded, this.routeKills[route]());
        }, this);
    }

    public pokeballsObservable(ball: GameConstants.Pokeball): KnockoutComputed<number> {
        return ko.computed(function () {
            return this._pokeballs[ball]();
        }, this);
    }

    public setAlreadyCaughtBallSelection(ball: GameConstants.Pokeball) {
        this._alreadyCaughtBallSelection(ball);
    }

    public setNotCaughtBallSelection(ball: GameConstants.Pokeball) {
        this._notCaughtBallSelection(ball);
    }

    public gainPokeballs(ball: GameConstants.Pokeball, amount: number) {
        this._pokeballs[ball](this._pokeballs[ball]() + amount)
    }

    public usePokeball(ball: GameConstants.Pokeball): void {
        this._pokeballs[ball](this._pokeballs[ball]() - 1)
    }

    constructor(savedPlayer?) {
        let saved: boolean = (savedPlayer != null);
        savedPlayer = savedPlayer || {};
        let tmpCaughtList = [];
        this._money = ko.observable(savedPlayer._money || 0);
        this._dungeonTokens = ko.observable(savedPlayer._dungeonTokens || 0);
        this._caughtShinyList = ko.observableArray<string>(savedPlayer._caughtShinyList);
        if (savedPlayer._route == null || savedPlayer._route == 0) {
            this._route = ko.observable(1);
        } else {
            this._route = ko.observable(savedPlayer._route)
        }

        if (savedPlayer._caughtPokemonList) {
            tmpCaughtList = savedPlayer._caughtPokemonList.map((pokemon) => {
                return new CaughtPokemon(PokemonHelper.getPokemonByName(pokemon.name), pokemon.evolved, pokemon.attackBonus, pokemon.exp, pokemon.breeding)
            });
        }
        this._caughtPokemonList = ko.observableArray<CaughtPokemon>(tmpCaughtList);
        this._routeKills = Array.apply(null, Array(GameConstants.AMOUNT_OF_ROUTES + 1)).map(function (val, index) {
            return ko.observable(savedPlayer._routeKills ? (savedPlayer._routeKills[index] || 0) : 0)
        });

        this._oakItemExp = Array.apply(null, Array(GameConstants.AMOUNT_OF_OAKITEMS + 1)).map(function (val, index) {
            return ko.observable(savedPlayer._oakItemExp ? (savedPlayer._oakItemExp[index] || 0) : 0)
        });
        this._oakItemsEquipped = savedPlayer._oakItemsEquipped || [];
        this._routeKillsNeeded = ko.observable(savedPlayer._routeKillsNeeded || 10);
        this._region = savedPlayer._region || GameConstants.Region.kanto;
        this._gymBadges = ko.observableArray<GameConstants.Badge>(savedPlayer._gymBadges);
        this._keyItems = ko.observableArray<string>(savedPlayer._keyItems);
        this._pokeballs = Array.apply(null, Array(4)).map(function (val, index) {
            let amt = 1000;
            if (savedPlayer._pokeballs && typeof savedPlayer._pokeballs[index] == 'number') {
                amt = savedPlayer._pokeballs[index];
            }
            return ko.observable(amt);
        });
        this._notCaughtBallSelection = typeof(savedPlayer._notCaughtBallSelection) != 'undefined' ? ko.observable(savedPlayer._notCaughtBallSelection) : ko.observable(GameConstants.Pokeball.Pokeball);
        this._alreadyCaughtBallSelection = typeof(savedPlayer._alreadyCaughtBallSelection) != 'undefined' ? ko.observable(savedPlayer._alreadyCaughtBallSelection) : ko.observable(GameConstants.Pokeball.Pokeball);
        if (this._gymBadges().length == 0) {
            this._gymBadges.push(GameConstants.Badge.None)
        }
        this._sortOption = ko.observable(savedPlayer._sortOption || GameConstants.SortOptionsEnum.id);
        this._sortDescending = ko.observable(typeof(savedPlayer._sortDescending) != 'undefined' ? savedPlayer._sortDescending : false);
        this.clickAttackObservable = ko.computed(function () {
            return this.calculateClickAttack()
        }, this);
        this.pokemonAttackObservable = ko.computed(function () {
            return this.calculatePokemonAttack(GameConstants.PokemonType.None, GameConstants.PokemonType.None);
        }, this);
        this._town = ko.observable(TownList["Pallet Town"]);
        this._starter = savedPlayer._starter || GameConstants.Starter.None;
        this._itemList = savedPlayer._itemList || Save.initializeItemlist();
        this._itemMultipliers = savedPlayer._itemMultipliers || Save.initializeMultipliers();
<<<<<<< HEAD
        savedPlayer._eggList = savedPlayer._eggList || [null, null, null, null];
        this._eggList = savedPlayer._eggList.map((egg) => {
            return ko.observable( egg ? new Egg(egg.totalSteps, egg.pokemon, egg.type, egg.steps, egg.shinySteps, egg.notified) : null )
        });
        this._eggSlots = ko.observable(savedPlayer._eggSlots != null ? savedPlayer._eggSlots : 1);

=======
        this._shardUpgrades = Save.initializeShards(savedPlayer._shardUpgrades);
        this._shardsCollected = Array.apply(null, Array<number>(18)).map((value, index) => {
            return ko.observable(savedPlayer._shardsCollected ? savedPlayer._shardsCollected[index] : 0);
        });
>>>>>>> 1ba3ce31
        //TODO remove before deployment
        if (!debug) {
            if (!saved) {
                StartSequenceRunner.start()
            }
        }
    }

    public addRouteKill() {
        this.routeKills[this.route()](this.routeKills[this.route()]() + 1)
    }

    public hasKeyItem(name: string): boolean {
        for (let i = 0; i < this._keyItems().length; i++) {
            if (this._keyItems()[i] == name) {
                return true;
            }
        }
        return false;
    }

    public gainKeyItem(name: string, supressModal?: boolean) {
        if (!this.hasKeyItem(name)) {
            this.recentKeyItem(name);
            if (!supressModal) {
                $("#keyItemModal").modal('show');
            }
            this._keyItems().push(name);
            KeyItemHandler.getKeyItemObservableByName(name).valueHasMutated();
        }
    }

    public calculateOakItemSlots(): KnockoutObservable<number> {
        let total = 0;
        if (this.caughtPokemonList.length >= GameConstants.OAKITEM_FIRST_UNLOCK) {
            total++;
        }
        if (this.caughtPokemonList.length >= GameConstants.OAKITEM_SECOND_UNLOCK) {
            total++;
        }

        if (this.caughtPokemonList.length >= GameConstants.OAKITEM_THIRD_UNLOCK) {
            total++;
        }
        return ko.observable(total);
    }

    public gainOakItemExp(item: GameConstants.OakItem, amount: number) {
        this.oakItemExp[item](this.oakItemExp[item]() + amount)
    }

    public getOakItemExp(item: GameConstants.OakItem): number {
        return this.oakItemExp[item]();
    }

    /**
     * Calculate the attack of all your Pokémon
     * @param type1
     * @param type2 types of the enemy we're calculating damage against.
     * @returns {number} damage to be done.
     */
    public calculatePokemonAttack(type1: GameConstants.PokemonType, type2: GameConstants.PokemonType): number {
        // TODO Calculate pokemon attack by checking upgrades and multipliers.
        let attack = 0;
        for (let pokemon of this.caughtPokemonList) {
<<<<<<< HEAD
            if (!pokemon.breeding()){
                attack += pokemon.attack();
=======
            if (Battle.enemyPokemon() == null || type1 == GameConstants.PokemonType.None) {
                attack += pokemon.attack();
            } else {
                let dataPokemon = PokemonHelper.getPokemonByName(pokemon.name);
                attack += pokemon.attack() * TypeHelper.getAttackModifier(dataPokemon.type1, dataPokemon.type2, Battle.enemyPokemon().type1, Battle.enemyPokemon().type2);
>>>>>>> 1ba3ce31
            }
        }

        return Math.round(attack);
    }

    public calculateClickAttack(): number {
        let oakItemBonus = OakItemRunner.isActive("Poison Barb") ? (1 + OakItemRunner.calculateBonus("Poison Barb") / 100) : 1;
        return Math.floor(Math.pow(this.caughtPokemonList.length + 1, 1.4) * oakItemBonus);
    }

    public calculateMoneyMultiplier(): number {
        // TODO Calculate money multiplier by checking upgrades and multipliers.
        return 1;
    }

    public calculateExpMultiplier(): number {
        // TODO Calculate exp multiplier by checking upgrades and multipliers.
        return 1;
    }

    public calculateDungeonTokenMultiplier(): number {
        // TODO Calculate dungeon token multiplier by checking upgrades and multipliers.
        return 1;
    }

    public calculateCatchTime(ball?: GameConstants.Pokeball): number {
        switch (ball) {
            case GameConstants.Pokeball.Pokeball:
                return 1250;
            case GameConstants.Pokeball.Greatball:
                return 1000;
            case GameConstants.Pokeball.Ultraball:
                return 750;
            case GameConstants.Pokeball.Masterball:
                return 500;
            default:
                return 1250;
        }
    }

    /**
     * Checks the players preferences to see what pokéball needs to be used on the next throw.
     * Checks from the players pref to the most basic ball to see if the player has any.
     * @param alreadyCaught if the pokémon is already caught.
     * @param shiny if the pokémon is shiny.
     * @returns {GameConstants.Pokeball} pokéball to use.
     */
    public calculatePokeballToUse(alreadyCaught: boolean, shiny: boolean): GameConstants.Pokeball {
        let pref: GameConstants.Pokeball;
        if (alreadyCaught) {
            pref = this._alreadyCaughtBallSelection();
        } else {
            pref = this._notCaughtBallSelection();
        }

        // Always throw the highest available Pokéball at shinies
        if (shiny) {
            pref = GameConstants.Pokeball.Masterball;
        }

        let use: GameConstants.Pokeball = GameConstants.Pokeball.None;

        for (let i: number = pref; i >= 0; i--) {
            if (this._pokeballs[i]() > 0) {
                use = i;
                break;
            }
        }
        return use;
    }

    /**
     * Loops through the caughtPokemonList to check if the pokémon is already caight
     * @param pokemonName name to search for.
     * @returns {boolean}
     */
    public alreadyCaughtPokemon(pokemonName: string) {
        for (let i: number = 0; i < this.caughtPokemonList.length; i++) {
            if (this.caughtPokemonList[i].name == pokemonName) {
                return true;
            }
        }
        return false;
    }

    public alreadyCaughtPokemonShiny(pokemonName: string) {
        for (let i: number = 0; i < this.caughtShinyList().length; i++) {
            if (this.caughtShinyList()[i] == pokemonName) {
                return true;
            }
        }
        return false;
    }

    public capturePokemon(pokemonName: string, shiny: boolean = false, supressNotification = false) {
        OakItemRunner.use("Magic Ball");
        if (!this.alreadyCaughtPokemon(pokemonName)) {
            let pokemonData = PokemonHelper.getPokemonByName(pokemonName);
            let caughtPokemon: CaughtPokemon = new CaughtPokemon(pokemonData, false, 0, 0);
            this._caughtPokemonList.push(caughtPokemon);
            if (!supressNotification) {
                Notifier.notify("You have captured " + pokemonName, GameConstants.NotificationOption.success)
            }
        }
        if (shiny && !this.alreadyCaughtPokemonShiny(pokemonName)) {
            this._caughtShinyList.push(pokemonName);
            Save.store(player);
        }
    }

    public hasBadge(badge: GameConstants.Badge) {
        if (badge == undefined || GameConstants.Badge.None) {
            return true;
        }
        for (let i = 0; i < this._gymBadges().length; i++) {
            if (this._gymBadges()[i] == badge) {
                return true;
            }
        }
        return false;
    }

    public gainMoney(money: number) {
        OakItemRunner.use("Amulet Coin");
        // TODO add money multipliers
        let oakItemBonus = OakItemRunner.isActive("Amulet Coin") ? (1 + OakItemRunner.calculateBonus("Amulet Coin") / 100) : 1;
        this._money(Math.floor(this._money() + money * oakItemBonus));
    }

    public hasMoney(money: number) {
        return this._money() >= money;
    }

    public payMoney(money: number) {
        if (this.hasMoney(money)) {
            this._money(Math.floor(this._money() - money));
        }
    }

    public gainExp(exp: number, level: number, trainer: boolean) {
        OakItemRunner.use("Exp Share");
        // TODO add exp multipliers
        let trainerBonus = trainer ? 1.5 : 1;
        let oakItemBonus = OakItemRunner.isActive("Exp Share") ? 1 + (OakItemRunner.calculateBonus("Exp Share") / 100) : 1;
        let expTotal = Math.floor(exp * level * trainerBonus * oakItemBonus / 9);

        for (let pokemon of this._caughtPokemonList()) {
            if (pokemon.levelObservable() < (this.gymBadges.length + 2) * 10) {
                pokemon.exp(pokemon.exp() + expTotal);
            }
        }
    }

    public gainShards(pokemon: BattlePokemon)  {
        let typeNum = GameConstants.PokemonType[pokemon.type1];
        player._shardsCollected[typeNum](player._shardsCollected[typeNum]() + pokemon.shardReward);
        if (pokemon.type2 != GameConstants.PokemonType.None) {
            typeNum = GameConstants.PokemonType[pokemon.type2];
            player._shardsCollected[typeNum](player._shardsCollected[typeNum]() + pokemon.shardReward);
        }
    }

    public buyShardUpgrade(typeNum: number, effectNum: number) {
        if (this.canBuyShardUpgrade(typeNum, effectNum)) {
            this._shardsCollected[typeNum](this._shardsCollected[typeNum]() - this.getShardUpgradeCost(typeNum, effectNum));
            this._shardUpgrades[typeNum][effectNum](this._shardUpgrades[typeNum][effectNum]() + 1);
        }
    }

    public canBuyShardUpgrade(typeNum: number, effectNum: number): boolean {
        let lessThanMax = this._shardUpgrades[typeNum][effectNum]() < GameConstants.MAX_SHARD_UPGRADES;
        let hasEnoughShards = this._shardsCollected[typeNum]() >= this.getShardUpgradeCost(typeNum, effectNum);
        return lessThanMax && hasEnoughShards;
    }

    public getShardUpgradeCost(typeNum: number, effectNum: number): number {
        let cost = (this._shardUpgrades[typeNum][effectNum]() + 1) * GameConstants.SHARD_UPGRADE_COST;
        return cost;
    }

    public sortedPokemonList(): KnockoutComputed<Array<CaughtPokemon>> {
        return ko.pureComputed(function () {
            return this._caughtPokemonList().sort(PokemonHelper.compareBy(GameConstants.SortOptionsEnum[player._sortOption()], player._sortDescending()));
        }, this).extend({rateLimit: player.calculateCatchTime()})
    }

    public maxLevelPokemonList(): KnockoutComputed<Array<CaughtPokemon>> {
        return ko.pureComputed(function () {
            return this._caughtPokemonList().filter((pokemon) => {
                return pokemon.levelObservable() == 100 && !pokemon.breeding();
            })
        }, this)
    }

    public canBreedPokemon(): boolean {
        return this.hasMaxLevelPokemon() && this.hasFreeEggSlot();
    }

    public hasMaxLevelPokemon(): boolean {
        return this.maxLevelPokemonList()().length > 0;
    }

    public hasFreeEggSlot(): boolean {
        let counter = 0;
        for (let egg of this._eggList) {
            if (egg() !== null) {
                counter++;
            }
        }
        return counter < this._eggSlots();
    }

    public gainEgg(e: Egg) {
        for (let i = 0; i < this._eggList.length; i++) {
            if (this._eggList[i]() == null) {
                this._eggList[i](e);
                return;
            }
        }
        console.log("Error: Could not place egg " + e);
    }

    public gainBadge(badge: GameConstants.Badge) {
        this._gymBadges().push(badge);
    }

    get routeKills(): Array<KnockoutObservable<number>> {
        return this._routeKills;
    }

    set routeKills(value: Array<KnockoutObservable<number>>) {
        this._routeKills = value;
    }

    get routeKillsNeeded(): number {
        return this._routeKillsNeeded();
    }

    set routeKillsNeeded(value: number) {
        this._routeKillsNeeded(value);
    }

    get route(): KnockoutObservable<number> {
        return this._route;
    }

    set route(value: KnockoutObservable<number>) {
        this._route = value;
    }

    get money(): number {
        return this._money();
    }

    get dungeonTokens(): KnockoutObservable<number> {
        return this._dungeonTokens;
    }

    get caughtPokemonList() {
        return this._caughtPokemonList();
    }

    get region(): GameConstants.Region {
        return this._region;
    }

    set region(value: GameConstants.Region) {
        this._region = value;
    }

    get gymBadges(): GameConstants.Badge[] {
        return this._gymBadges();
    }

    set gymBadges(value: GameConstants.Badge[]) {
        this._gymBadges(value);
    }

    get caughtShinyList(): KnockoutObservableArray<string> {
        return this._caughtShinyList;
    }

    set caughtShinyList(value: KnockoutObservableArray<string>) {
        this._caughtShinyList = value;
    }

    get town(): KnockoutObservable<Town> {
        return this._town;
    }

    set town(value: KnockoutObservable<Town>) {
        this._town = value;
    }

    get oakItemsEquipped(): string[] {
        return this._oakItemsEquipped;
    }

    set oakItemsEquipped(value: string[]) {
        this._oakItemsEquipped = value;
    }

    get starter(): GameConstants.Starter {
        return this._starter;
    }

    set starter(value: GameConstants.Starter) {
        this._starter = value;
    }

    get oakItemExp(): Array<KnockoutObservable<number>> {
        return this._oakItemExp;
    }

    set oakItemExp(value: Array<KnockoutObservable<number>>) {
        this._oakItemExp = value;
    }

    get itemList(): { [p: string]: number } {
        return this._itemList;
    }

    set itemList(value: { [p: string]: number }) {
        this._itemList = value;
    }

    public gainItem(itemName: string, amount: number) {
        this._itemList[itemName] += amount;
    }

    public loseItem(itemname: string, amount: number) {
        this._itemList[itemname] -= amount;
    }

    public lowerItemMultipliers() {
        for (let obj in ItemList) {
            let item = ItemList[obj];
            item.decreasePriceMultiplier();
        }
    }

    get itemMultipliers(): { [p: string]: number } {
        return this._itemMultipliers;
    }

    set itemMultipliers(value: { [p: string]: number }) {
        this._itemMultipliers = value;
    }

<<<<<<< HEAD
    get eggList(): Array<KnockoutObservable<Egg|void>> {
        return this._eggList;
    }

    set eggList(value: Array<KnockoutObservable<Egg|void>>) {
        this._eggList = value;
    }

    get eggSlots(): KnockoutObservable<number> {
        return this._eggSlots;
    }

    public gainEggSlot() {
        this._eggSlots(this._eggSlots() + 1);
=======
    get shardUpgrades(): Array<Array<KnockoutObservable<number>>> {
        return this._shardUpgrades;
    }

    set shardUpgrades(value: Array<Array<KnockoutObservable<number>>>) {
        this._shardUpgrades = value;
    }

    get shardsCollected(): Array<KnockoutObservable<number>> {
        return this._shardsCollected;
    }

    set shardsCollected(value: Array<KnockoutObservable<number>>) {
        this._shardsCollected = value;
>>>>>>> 1ba3ce31
    }

    public toJSON() {
        let keep = ["_money",
            "_dungeonTokens",
            "_caughtShinyList",
            "_route",
            "_caughtPokemonList",
            "_routeKills",
            "_routeKillsNeeded",
            "_region",
            "_gymBadges",
            "_pokeballs",
            "_notCaughtBallSelection",
            "_alreadyCaughtBallSelection",
            "_sortOption",
            "_sortDescending",
            "_starter",
            "_oakItemExp",
            "_oakItemsEquipped",
            "_itemList",
            "_itemMultipliers",
            "_keyItems",
<<<<<<< HEAD
            "_eggList",
            "_eggSlots"];
=======
            "_shardUpgrades", "_shardsCollected"];
>>>>>>> 1ba3ce31
        let plainJS = ko.toJS(this);
        return Save.filter(plainJS, keep)
    }

}
<|MERGE_RESOLUTION|>--- conflicted
+++ resolved
@@ -119,19 +119,15 @@
         this._starter = savedPlayer._starter || GameConstants.Starter.None;
         this._itemList = savedPlayer._itemList || Save.initializeItemlist();
         this._itemMultipliers = savedPlayer._itemMultipliers || Save.initializeMultipliers();
-<<<<<<< HEAD
         savedPlayer._eggList = savedPlayer._eggList || [null, null, null, null];
         this._eggList = savedPlayer._eggList.map((egg) => {
             return ko.observable( egg ? new Egg(egg.totalSteps, egg.pokemon, egg.type, egg.steps, egg.shinySteps, egg.notified) : null )
         });
         this._eggSlots = ko.observable(savedPlayer._eggSlots != null ? savedPlayer._eggSlots : 1);
-
-=======
         this._shardUpgrades = Save.initializeShards(savedPlayer._shardUpgrades);
         this._shardsCollected = Array.apply(null, Array<number>(18)).map((value, index) => {
             return ko.observable(savedPlayer._shardsCollected ? savedPlayer._shardsCollected[index] : 0);
         });
->>>>>>> 1ba3ce31
         //TODO remove before deployment
         if (!debug) {
             if (!saved) {
@@ -197,16 +193,13 @@
         // TODO Calculate pokemon attack by checking upgrades and multipliers.
         let attack = 0;
         for (let pokemon of this.caughtPokemonList) {
-<<<<<<< HEAD
             if (!pokemon.breeding()){
-                attack += pokemon.attack();
-=======
-            if (Battle.enemyPokemon() == null || type1 == GameConstants.PokemonType.None) {
-                attack += pokemon.attack();
-            } else {
-                let dataPokemon = PokemonHelper.getPokemonByName(pokemon.name);
-                attack += pokemon.attack() * TypeHelper.getAttackModifier(dataPokemon.type1, dataPokemon.type2, Battle.enemyPokemon().type1, Battle.enemyPokemon().type2);
->>>>>>> 1ba3ce31
+                if (Battle.enemyPokemon() == null || type1 == GameConstants.PokemonType.None) {
+                    attack += pokemon.attack();
+                } else {
+                    let dataPokemon = PokemonHelper.getPokemonByName(pokemon.name);
+                    attack += pokemon.attack() * TypeHelper.getAttackModifier(dataPokemon.type1, dataPokemon.type2, Battle.enemyPokemon().type1, Battle.enemyPokemon().type2);
+                }
             }
         }
 
@@ -557,7 +550,6 @@
         this._itemMultipliers = value;
     }
 
-<<<<<<< HEAD
     get eggList(): Array<KnockoutObservable<Egg|void>> {
         return this._eggList;
     }
@@ -572,7 +564,8 @@
 
     public gainEggSlot() {
         this._eggSlots(this._eggSlots() + 1);
-=======
+    }
+
     get shardUpgrades(): Array<Array<KnockoutObservable<number>>> {
         return this._shardUpgrades;
     }
@@ -587,11 +580,11 @@
 
     set shardsCollected(value: Array<KnockoutObservable<number>>) {
         this._shardsCollected = value;
->>>>>>> 1ba3ce31
     }
 
     public toJSON() {
-        let keep = ["_money",
+        let keep = [
+            "_money",
             "_dungeonTokens",
             "_caughtShinyList",
             "_route",
@@ -611,12 +604,11 @@
             "_itemList",
             "_itemMultipliers",
             "_keyItems",
-<<<<<<< HEAD
             "_eggList",
-            "_eggSlots"];
-=======
-            "_shardUpgrades", "_shardsCollected"];
->>>>>>> 1ba3ce31
+            "_eggSlots"
+            "_shardUpgrades",
+            "_shardsCollected"
+        ];
         let plainJS = ko.toJS(this);
         return Save.filter(plainJS, keep)
     }
