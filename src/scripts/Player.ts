--- conflicted
+++ resolved
@@ -75,20 +75,17 @@
         this._routeKillsNeeded = ko.observable(savedPlayer._routeKillsNeeded || 10);
         this._region = savedPlayer._region || GameConstants.Region.kanto;
         this._gymBadges = ko.observableArray<GameConstants.Badge>(savedPlayer._gymBadges);
-<<<<<<< HEAD
         this._pokeballs = Array.apply(null, Array(4)).map(function (val, index) {
             return ko.observable(savedPlayer._pokeballs ? (savedPlayer._pokeballs[index] || 0) : 0)
         });
         this._notCaughtBallSelection = typeof(savedPlayer._notCaughtBallSelection) != 'undefined' ? ko.observable(savedPlayer._notCaughtBallSelection) : ko.observable(GameConstants.Pokeball.Masterball);
         this._alreadyCaughtBallSelection = ko.observable(savedPlayer._alreadyCaughtBallSelection) || ko.observable(GameConstants.Pokeball.Pokeball);
-=======
         if (this._gymBadges().length == 0) {
             this._gymBadges.push(GameConstants.Badge.None)
         }
         this._pokeballs = savedPlayer._pokeballs || [0, 0, 0, 0];
         this._notCaughtBallSelection = typeof(savedPlayer._notCaughtBallSelection) != 'undefined' ? savedPlayer._notCaughtBallSelection : GameConstants.Pokeball.Masterball;
         this._alreadyCaughtBallSelection = savedPlayer._alreadyCaughtBallSelection || GameConstants.Pokeball.Pokeball;
->>>>>>> 4b1a4191
         this._sortOption = ko.observable(savedPlayer._sortOption || GameConstants.SortOptionsEnum.id);
         this._sortDescending = ko.observable(typeof(savedPlayer._sortDescending) != 'undefined' ? savedPlayer._sortDescending : false)
         this.clickAttackObservable = ko.computed(function () {
