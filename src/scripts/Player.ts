/**
 * Information about the player.
 * All player variables need to be saved.
 */

class Player {

    private _money: KnockoutObservable<number>;
    private _dungeonTokens: KnockoutObservable<number>;
    private _caughtShinyList: KnockoutObservableArray<string>;
    private _route: KnockoutObservable<number>;
    private _caughtPokemonList: KnockoutObservableArray<CaughtPokemon>;
    private _routeKills: Array<KnockoutObservable<number>>;
    private _routeKillsNeeded: KnockoutObservable<number>;
    private _region: GameConstants.Region;
    private _gymBadges: KnockoutObservableArray<GameConstants.Badge>;
    private _pokeballs: Array<KnockoutObservable<number>>;
    private _notCaughtBallSelection: KnockoutObservable<GameConstants.Pokeball>;
    private _alreadyCaughtBallSelection: KnockoutObservable<GameConstants.Pokeball>;
    private _sortOption: KnockoutObservable<GameConstants.SortOptionsEnum>;
    private _sortDescending: KnockoutObservable<boolean>;
    private _town: KnockoutObservable<Town>;
    private _starter: GameConstants.Starter;
    private _oakItemExp: Array<KnockoutObservable<number>>;
    private _oakItemsEquipped: string[];
<<<<<<< HEAD
    private _keyItems: KnockoutObservableArray<string>;
=======
    private _itemList: { [name: string]: number };
    private _itemMultipliers: { [name: string]: number };

>>>>>>> fbc1bcf0
    public clickAttackObservable: KnockoutComputed<number>;
    public recentKeyItem: KnockoutObservable<string> = ko.observable("Teachy tv");
    public pokemonAttackObservable: KnockoutComputed<number>;

    public routeKillsObservable(route: number): KnockoutComputed<number> {
        return ko.computed(function () {
            return Math.min(this.routeKillsNeeded, this.routeKills[route]());
        }, this);
    }

    public pokeballsObservable(ball: GameConstants.Pokeball): KnockoutComputed<number> {
        return ko.computed(function () {
            return this._pokeballs[ball]();
        }, this);
    }

    public setAlreadyCaughtBallSelection(ball: GameConstants.Pokeball) {
        this._alreadyCaughtBallSelection(ball);
    }

    public setNotCaughtBallSelection(ball: GameConstants.Pokeball) {
        this._notCaughtBallSelection(ball);
    }

    public gainPokeballs(ball: GameConstants.Pokeball, amount: number) {
        this._pokeballs[ball](this._pokeballs[ball]() + amount)
    }

    public usePokeball(ball: GameConstants.Pokeball): void {
        this._pokeballs[ball](this._pokeballs[ball]() - 1)
    }

    constructor(savedPlayer?) {
        let saved: boolean = (savedPlayer != null);
        savedPlayer = savedPlayer || {};
        let tmpCaughtList = [];
        this._money = ko.observable(savedPlayer._money || 0);
        this._dungeonTokens = ko.observable(savedPlayer._dungeonTokens || 0);
        this._caughtShinyList = ko.observableArray<string>(savedPlayer._caughtShinyList);
        if (savedPlayer._route == null || savedPlayer._route == 0) {
            this._route = ko.observable(1);
        } else {
            this._route = ko.observable(savedPlayer._route)
        }

        if (savedPlayer._caughtPokemonList) {
            tmpCaughtList = savedPlayer._caughtPokemonList.map((pokemon) => {
                let tmp = new CaughtPokemon(PokemonHelper.getPokemonByName(pokemon.name), pokemon.evolved, pokemon.attackBonus, pokemon.exp);
                return tmp
            });
        }
        this._caughtPokemonList = ko.observableArray<CaughtPokemon>(tmpCaughtList);
        this._routeKills = Array.apply(null, Array(GameConstants.AMOUNT_OF_ROUTES + 1)).map(function (val, index) {
            return ko.observable(savedPlayer._routeKills ? (savedPlayer._routeKills[index] || 0) : 0)
        });

        this._oakItemExp = Array.apply(null, Array(GameConstants.AMOUNT_OF_OAKITEMS + 1)).map(function (val, index) {
            return ko.observable(savedPlayer._oakItemExp ? (savedPlayer._oakItemExp[index] || 0) : 0)
        });
        this._oakItemsEquipped = savedPlayer._oakItemsEquipped || [];
        this._routeKillsNeeded = ko.observable(savedPlayer._routeKillsNeeded || 10);
        this._region = savedPlayer._region || GameConstants.Region.kanto;
        this._gymBadges = ko.observableArray<GameConstants.Badge>(savedPlayer._gymBadges);
        this._keyItems = ko.observableArray<string>(savedPlayer._keyItems);
        this._pokeballs = Array.apply(null, Array(4)).map(function (val, index) {
            return ko.observable(savedPlayer._pokeballs ? (savedPlayer._pokeballs[index] || 1000) : 1000)
        });
        this._notCaughtBallSelection = typeof(savedPlayer._notCaughtBallSelection) != 'undefined' ? ko.observable(savedPlayer._notCaughtBallSelection) : ko.observable(GameConstants.Pokeball.Pokeball);
        this._alreadyCaughtBallSelection = typeof(savedPlayer._alreadyCaughtBallSelection) != 'undefined' ? ko.observable(savedPlayer._alreadyCaughtBallSelection) : ko.observable(GameConstants.Pokeball.Pokeball);
        if (this._gymBadges().length == 0) {
            this._gymBadges.push(GameConstants.Badge.None)
        }
        this._sortOption = ko.observable(savedPlayer._sortOption || GameConstants.SortOptionsEnum.id);
        this._sortDescending = ko.observable(typeof(savedPlayer._sortDescending) != 'undefined' ? savedPlayer._sortDescending : false);
        this.clickAttackObservable = ko.computed(function () {
            return this.calculateClickAttack()
        }, this);
        this.pokemonAttackObservable = ko.computed(function () {
            return this.calculatePokemonAttack(GameConstants.PokemonType.None, GameConstants.PokemonType.None);
        }, this);
        this._town = ko.observable(TownList["Pallet Town"]);
        this._starter = savedPlayer._starter || GameConstants.Starter.None;
        this._itemList = savedPlayer._itemList || Save.initializeItemlist();
        this._itemMultipliers = savedPlayer._itemMultipliers || Save.initializeMultipliers();
        //TODO remove before deployment
        if (!debug) {
            if (!saved) {
                StartSequenceRunner.start()
            }
        }
    }

    public addRouteKill() {
        this.routeKills[this.route()](this.routeKills[this.route()]() + 1)
    }

    public hasKeyItem(name: string) {
        for (let i = 0; i < this._keyItems().length; i++) {
            if (this._keyItems()[i] == name) {
                return true;
            }
        }
        return false;
    }

    public gainKeyItem(name: string) {
        if (!this.hasKeyItem(name)) {
            this.recentKeyItem(name);
            // TODO open modal
            $("#keyItemModal").modal('show');
            this._keyItems().push(name);
        }
    }

    public calculateOakItemSlots(): KnockoutObservable<number> {
        let total = 0;
        if (this.caughtPokemonList.length >= GameConstants.OAKITEM_FIRST_UNLOCK) {
            total++;
        }
        if (this.caughtPokemonList.length >= GameConstants.OAKITEM_SECOND_UNLOCK) {
            total++;
        }

        if (this.caughtPokemonList.length >= GameConstants.OAKITEM_THIRD_UNLOCK) {
            total++;
        }
        return ko.observable(total);
    }

    public gainOakItemExp(item: GameConstants.OakItem, amount: number) {
        this.oakItemExp[item](this.oakItemExp[item]() + amount)
    }

    public getOakItemExp(item: GameConstants.OakItem): number {
        return this.oakItemExp[item]();
    }

    /**
     * Calculate the attack of all your Pokémon
     * @param type1
     * @param type2 types of the enemy we're calculating damage against.
     * @returns {number} damage to be done.
     */
    public calculatePokemonAttack(type1: GameConstants.PokemonType, type2: GameConstants.PokemonType): number {
        // TODO Calculate pokemon attack by checking the caught list, upgrades and multipliers.
        // TODO factor in types
        // TODO start at 0
        let attack = 0;
        for (let pokemon of this.caughtPokemonList) {
            attack += pokemon.attack();
        }

        // return attack;
        return 10;
    }

    public calculateClickAttack(): number {
        // TODO Calculate click attack by checking the caught list size, upgrades and multipliers.
        let oakItemBonus = OakItemRunner.isActive("Poison Barb") ? (1 + OakItemRunner.calculateBonus("Poison Barb") / 100) : 1;
        return 111111111500 * oakItemBonus;
    }

    public calculateMoneyMultiplier(): number {
        // TODO Calculate money multiplier by checking upgrades and multipliers.
        return 1;
    }

    public calculateExpMultiplier(): number {
        // TODO Calculate exp multiplier by checking upgrades and multipliers.
        return 1;
    }

    public calculateDungeonTokenMultiplier(): number {
        // TODO Calculate dungeon token multiplier by checking upgrades and multipliers.
        return 1;
    }

    public calculateCatchTime(): number {
        // TODO Calculate catch time by checking upgrades and multipliers.
        return 20;
    }

    /**
     * Checks the players preferences to see what pokéball needs to be used on the next throw.
     * Checks from the players pref to the most basic ball to see if the player has any.
     * @param alreadyCaught if the pokémon is already caught.
     * @param shiny if the pokémon is shiny.
     * @returns {GameConstants.Pokeball} pokéball to use.
     */
    public calculatePokeballToUse(alreadyCaught: boolean, shiny: boolean): GameConstants.Pokeball {
        let pref: GameConstants.Pokeball;
        if (alreadyCaught) {
            pref = this._alreadyCaughtBallSelection();
        } else {
            pref = this._notCaughtBallSelection();
        }

        // Always throw the highest available Pokéball at shinies
        if (shiny) {
            pref = GameConstants.Pokeball.Masterball;
        }

        let use: GameConstants.Pokeball = GameConstants.Pokeball.None;

        for (let i: number = pref; i >= 0; i--) {
            if (this._pokeballs[i]() > 0) {
                use = i;
                break;
            }
        }
        return use;
    }

    /**
     * Loops through the caughtPokemonList to check if the pokémon is already caight
     * @param pokemonName name to search for.
     * @returns {boolean}
     */
    public alreadyCaughtPokemon(pokemonName: string) {
        for (let i: number = 0; i < this.caughtPokemonList.length; i++) {
            if (this.caughtPokemonList[i].name == pokemonName) {
                return true;
            }
        }
        return false;
    }

    public alreadyCaughtPokemonShiny(pokemonName: string) {
        for (let i: number = 0; i < this.caughtShinyList().length; i++) {
            if (this.caughtShinyList()[i] == pokemonName) {
                return true;
            }
        }
        return false;
    }

    public capturePokemon(pokemonName: string, shiny: boolean = false) {
        OakItemRunner.use("Magic Ball");
        if (!this.alreadyCaughtPokemon(pokemonName)) {
            let pokemonData = PokemonHelper.getPokemonByName(pokemonName);
            let caughtPokemon: CaughtPokemon = new CaughtPokemon(pokemonData, false, 0, 0);
            this._caughtPokemonList.push(caughtPokemon);
        }
        if (shiny && !this.alreadyCaughtPokemonShiny(pokemonName)) {
            this._caughtShinyList.push(pokemonName);
            Save.store(player);
        }
    }

    public hasBadge(badge: GameConstants.Badge) {
        if (badge == undefined || GameConstants.Badge.None) {
            return true;
        }
        for (let i = 0; i < this._gymBadges().length; i++) {
            if (this._gymBadges()[i] == badge) {
                return true;
            }
        }
        return false;
    }

    public gainMoney(money: number) {
        OakItemRunner.use("Amulet Coin");
        // TODO add money multipliers
        let oakItemBonus = OakItemRunner.isActive("Amulet Coin") ? (1 + OakItemRunner.calculateBonus("Amulet Coin") / 100) : 1;
        this._money(Math.floor(this._money() + money * oakItemBonus));
    }

    public hasMoney(money: number) {
        return this._money() >= money;
    }

    public payMoney(money: number) {
        if (this.hasMoney(money)) {
            this._money(Math.floor(this._money() - money));
        }
    }

    public gainExp(exp: number, level: number, trainer: boolean) {
        OakItemRunner.use("Exp Share");
        // TODO add exp multipliers
        let trainerBonus = trainer ? 1.5 : 1;
        let oakItemBonus = OakItemRunner.isActive("Exp Share") ? 1 + (OakItemRunner.calculateBonus("Exp Share") / 100) : 1;
        let expTotal = Math.floor(exp * level * trainerBonus * oakItemBonus / 9);

        for (let pokemon of this._caughtPokemonList()) {
            if (pokemon.levelObservable() < (this.gymBadges.length + 2) * 10) {
                pokemon.exp(pokemon.exp() + expTotal);
            }
        }
    }

    public sortedPokemonList(): KnockoutComputed<Array<CaughtPokemon>> {
        return ko.pureComputed(function () {
            return this._caughtPokemonList().sort(PokemonHelper.compareBy(GameConstants.SortOptionsEnum[player._sortOption()], player._sortDescending()))
        }, this).extend({rateLimit: player.calculateCatchTime()})
    }

    public gainBadge(badge: GameConstants.Badge) {
        this._gymBadges().push(badge);
    }

    get routeKills(): Array<KnockoutObservable<number>> {
        return this._routeKills;
    }

    set routeKills(value: Array<KnockoutObservable<number>>) {
        this._routeKills = value;
    }

    get routeKillsNeeded(): number {
        return this._routeKillsNeeded();
    }

    set routeKillsNeeded(value: number) {
        this._routeKillsNeeded(value);
    }

    get route(): KnockoutObservable<number> {
        return this._route;
    }

    set route(value: KnockoutObservable<number>) {
        this._route = value;
    }

    get money(): number {
        return this._money();
    }

    get dungeonTokens(): KnockoutObservable<number> {
        return this._dungeonTokens;
    }

    get caughtPokemonList() {
        return this._caughtPokemonList();
    }

    get region(): GameConstants.Region {
        return this._region;
    }

    set region(value: GameConstants.Region) {
        this._region = value;
    }

    get gymBadges(): GameConstants.Badge[] {
        return this._gymBadges();
    }

    set gymBadges(value: GameConstants.Badge[]) {
        this._gymBadges(value);
    }

    get caughtShinyList(): KnockoutObservableArray<string> {
        return this._caughtShinyList;
    }

    set caughtShinyList(value: KnockoutObservableArray<string>) {
        this._caughtShinyList = value;
    }

    get town(): KnockoutObservable<Town> {
        return this._town;
    }

    set town(value: KnockoutObservable<Town>) {
        this._town = value;
    }


    get oakItemsEquipped(): string[] {
        return this._oakItemsEquipped;
    }

    set oakItemsEquipped(value: string[]) {
        this._oakItemsEquipped = value;
    }

    get starter(): GameConstants.Starter {
        return this._starter;
    }

    set starter(value: GameConstants.Starter) {
        this._starter = value;
    }

    get oakItemExp(): Array<KnockoutObservable<number>> {
        return this._oakItemExp;
    }

    set oakItemExp(value: Array<KnockoutObservable<number>>) {
        this._oakItemExp = value;
    }

    get itemList(): { [p: string]: number } {
        return this._itemList;
    }

    set itemList(value: { [p: string]: number }) {
        this._itemList = value;
    }

    public gainItem(itemName: string, amount: number) {
        this._itemList[itemName] += amount;
    }

    public loseItem(itemname: string, amount: number) {
        this._itemList[itemname] -= amount;
    }

    public lowerItemMultipliers() {
        for (let obj in ItemList) {
            let item = ItemList[obj];
            item.decreasePriceMultiplier();
        }
    }

    get itemMultipliers(): { [p: string]: number } {
        return this._itemMultipliers;
    }

    set itemMultipliers(value: { [p: string]: number }) {
        this._itemMultipliers = value;
    }

    public toJSON() {
<<<<<<< HEAD
        let keep = ["_money", "_dungeonTokens", "_caughtShinyList", "_route", "_caughtPokemonList", "_routeKills", "_routeKillsNeeded", "_region", "_gymBadges", "_pokeballs", "_notCaughtBallSelection", "_alreadyCaughtBallSelection", "_sortOption", "_sortDescending", "_starter", "_oakItemExp", "_oakItemsEquipped", "_keyItems"];
=======
        let keep = ["_money", "_dungeonTokens", "_caughtShinyList", "_route", "_caughtPokemonList", "_routeKills", "_routeKillsNeeded", "_region", "_gymBadges", "_pokeballs", "_notCaughtBallSelection", "_alreadyCaughtBallSelection", "_sortOption", "_sortDescending", "_starter", "_oakItemExp", "_oakItemsEquipped", "_itemList", "_itemMultipliers"];
>>>>>>> fbc1bcf0
        let plainJS = ko.toJS(this);
        return Save.filter(plainJS, keep)
    }

}
<|MERGE_RESOLUTION|>--- conflicted
+++ resolved
@@ -23,13 +23,10 @@
     private _starter: GameConstants.Starter;
     private _oakItemExp: Array<KnockoutObservable<number>>;
     private _oakItemsEquipped: string[];
-<<<<<<< HEAD
-    private _keyItems: KnockoutObservableArray<string>;
-=======
     private _itemList: { [name: string]: number };
     private _itemMultipliers: { [name: string]: number };
 
->>>>>>> fbc1bcf0
+    private _keyItems: KnockoutObservableArray<string>;
     public clickAttackObservable: KnockoutComputed<number>;
     public recentKeyItem: KnockoutObservable<string> = ko.observable("Teachy tv");
     public pokemonAttackObservable: KnockoutComputed<number>;
@@ -457,11 +454,7 @@
     }
 
     public toJSON() {
-<<<<<<< HEAD
-        let keep = ["_money", "_dungeonTokens", "_caughtShinyList", "_route", "_caughtPokemonList", "_routeKills", "_routeKillsNeeded", "_region", "_gymBadges", "_pokeballs", "_notCaughtBallSelection", "_alreadyCaughtBallSelection", "_sortOption", "_sortDescending", "_starter", "_oakItemExp", "_oakItemsEquipped", "_keyItems"];
-=======
-        let keep = ["_money", "_dungeonTokens", "_caughtShinyList", "_route", "_caughtPokemonList", "_routeKills", "_routeKillsNeeded", "_region", "_gymBadges", "_pokeballs", "_notCaughtBallSelection", "_alreadyCaughtBallSelection", "_sortOption", "_sortDescending", "_starter", "_oakItemExp", "_oakItemsEquipped", "_itemList", "_itemMultipliers"];
->>>>>>> fbc1bcf0
+        let keep = ["_money", "_dungeonTokens", "_caughtShinyList", "_route", "_caughtPokemonList", "_routeKills", "_routeKillsNeeded", "_region", "_gymBadges", "_pokeballs", "_notCaughtBallSelection", "_alreadyCaughtBallSelection", "_sortOption", "_sortDescending", "_starter", "_oakItemExp", "_oakItemsEquipped", "_itemList", "_itemMultipliers", "_keyItems"];
         let plainJS = ko.toJS(this);
         return Save.filter(plainJS, keep)
     }
