--- conflicted
+++ resolved
@@ -23,16 +23,13 @@
     private _starter: GameConstants.Starter;
     private _oakItemExp: Array<KnockoutObservable<number>>;
     private _oakItemsEquipped: string[];
-<<<<<<< HEAD
     private _itemList: {[name: string]: number};
     private _itemMultipliers: {[name: string]: number};
-=======
     private _eggList: Array<KnockoutObservable<Egg|void>>;
     private _eggSlots: KnockoutObservable<number>;
 
     private _itemList: { [name: string]: number };
     private _itemMultipliers: { [name: string]: number };
->>>>>>> 81e338ae
     private _shardUpgrades: Array<Array<KnockoutObservable<number>>>;
     private _shardsCollected: Array<KnockoutObservable<number>>;
 
@@ -613,16 +610,13 @@
             "_itemList",
             "_itemMultipliers",
             "_keyItems",
-<<<<<<< HEAD
             "_shardUpgrades", "_shardsCollected",
             "achievementsCompleted"];
-=======
             "_eggList",
             "_eggSlots",
             "_shardUpgrades",
             "_shardsCollected"
         ];
->>>>>>> 81e338ae
         let plainJS = ko.toJS(this);
         return Save.filter(plainJS, keep)
     }
