--- conflicted
+++ resolved
@@ -7,81 +7,6 @@
 
     private _money: KnockoutObservable<number>;
     private _dungeonTokens: KnockoutObservable<number>;
-<<<<<<< HEAD
-    private _caughtShinyList: KnockoutObservableArray<string>;
-    private _route: KnockoutObservable<number>;
-    private _caughtPokemonList: KnockoutObservableArray<CaughtPokemon>;
-    private _routeKills: Array<KnockoutObservable<number>>;
-    private _routeKillsNeeded: KnockoutObservable<number>;
-    private _region: GameConstants.Region;
-    private _gymBadges: KnockoutObservableArray<GameConstants.Badge>;
-    private _pokeballs: Array<KnockoutObservable<number>>;
-    private _notCaughtBallSelection: KnockoutObservable<GameConstants.Pokeball>;
-    private _alreadyCaughtBallSelection: KnockoutObservable<GameConstants.Pokeball>;
-    private _sortOption: KnockoutObservable<GameConstants.SortOptionsEnum>;
-    private _sortDescending: KnockoutObservable<boolean>;
-    private _town: KnockoutObservable<Town>;
-    private _starter: GameConstants.Starter;
-    private _oakItemExp: Array<KnockoutObservable<number>>;
-    private _oakItemsEquipped: string[];
-    private _eggList: Array<KnockoutObservable<Egg|void>>;
-    private _eggSlots: KnockoutObservable<number>;
-
-    private _itemList: { [name: string]: number };
-    private _itemMultipliers: { [name: string]: number };
-
-    private _mineEnergy: KnockoutObservable<number>;
-    private _maxMineEnergy: KnockoutObservable<number>;
-    private _mineEnergyGain: KnockoutObservable<number>;
-    private _mineInventory: KnockoutObservableArray<any>;
-    private _diamonds: KnockoutObservable<number>;
-    private _maxDailyDeals: KnockoutObservable<number>;
-    private _maxUndergroundItems: KnockoutObservable<number>;
-    private _mineEnergyRegenTime: KnockoutObservable<number>;
-
-    private _shardUpgrades: Array<Array<KnockoutObservable<number>>>;
-    private _shardsCollected: Array<KnockoutObservable<number>>;
-
-    private _keyItems: KnockoutObservableArray<string> = ko.observableArray<string>();
-    public clickAttackObservable: KnockoutComputed<number>;
-    public recentKeyItem: KnockoutObservable<string> = ko.observable("Teachy tv");
-    public pokemonAttackObservable: KnockoutComputed<number>;
-    public achievementsCompleted: {[name: string]: boolean};
-
-    public plotList: KnockoutObservable<Plot>[];
-    public farmPoints: KnockoutObservable<number>;
-    public berryList: KnockoutObservable<number>[];
-
-    public routeKillsObservable(route: number): KnockoutComputed<number> {
-        return ko.computed(function () {
-            return Math.min(this.routeKillsNeeded, this.routeKills[route]());
-        }, this);
-    }
-
-    public pokeballsObservable(ball: GameConstants.Pokeball): KnockoutComputed<number> {
-        return ko.computed(function () {
-            return this._pokeballs[ball]();
-        }, this);
-    }
-
-    public setAlreadyCaughtBallSelection(ball: GameConstants.Pokeball) {
-        this._alreadyCaughtBallSelection(ball);
-    }
-
-    public setNotCaughtBallSelection(ball: GameConstants.Pokeball) {
-        this._notCaughtBallSelection(ball);
-    }
-
-    public gainPokeballs(ball: GameConstants.Pokeball, amount: number) {
-        this._pokeballs[ball](this._pokeballs[ball]() + amount)
-    }
-
-    public usePokeball(ball: GameConstants.Pokeball): void {
-        this._pokeballs[ball](this._pokeballs[ball]() - 1)
-    }
-
-=======
->>>>>>> 12c43991
     constructor(savedPlayer?) {
         let saved: boolean = (savedPlayer != null);
 
@@ -171,14 +96,6 @@
             return ko.observable(savedPlayer._shardsCollected ? savedPlayer._shardsCollected[index] : 0);
         });
 
-<<<<<<< HEAD
-        this.farmPoints = ko.observable(savedPlayer.farmPoints || 0);
-        this.berryList = Array.apply(null, Array(GameConstants.AMOUNT_OF_BERRIES)).map(function (val, index) {
-            return ko.observable(savedPlayer.berryList ? (savedPlayer.berryList[index] || 0) : 0)
-        });
-        this.plotList = Save.initializePlots(savedPlayer.plotList);
-
-=======
         let today = new Date();
         let lastSeen = new Date(this._lastSeen);
         if (today.toLocaleDateString() == lastSeen.toLocaleDateString()) {
@@ -201,7 +118,13 @@
 
         this._lastSeen = Date.now();
         this.statistics = new Statistics(savedPlayer.statistics);
->>>>>>> 12c43991
+
+        this.farmPoints = ko.observable(savedPlayer.farmPoints || 0);
+        this.berryList = Array.apply(null, Array(GameConstants.AMOUNT_OF_BERRIES)).map(function (val, index) {
+            return ko.observable(savedPlayer.berryList ? (savedPlayer.berryList[index] || 0) : 0)
+        });
+        this.plotList = Save.initializePlots(savedPlayer.plotList);
+
         //TODO remove before deployment
         if (!debug) {
             if (!saved) {
@@ -220,8 +143,6 @@
         return this._defeatedAmount;
     }
 
-<<<<<<< HEAD
-=======
     private _routeKills: Array<KnockoutObservable<number>>;
     private _routeKillsNeeded: KnockoutObservable<number>;
     private _region: GameConstants.Region;
@@ -269,6 +190,10 @@
     public currentQuest: KnockoutObservable<any>;
     private _shinyCatches: KnockoutObservable<number>;
 
+    public plotList: KnockoutObservable<Plot>[];
+    public farmPoints: KnockoutObservable<number>;
+    public berryList: KnockoutObservable<number>[];
+
     public routeKillsObservable(route: number): KnockoutComputed<number> {
         return ko.computed(function () {
             return Math.min(this.routeKillsNeeded, this.routeKills[route]());
@@ -298,7 +223,6 @@
         GameHelper.incrementObservable(this.statistics.pokeballsUsed[ball]);
     }
 
->>>>>>> 12c43991
     public addRouteKill() {
         this.routeKills[this.route()](this.routeKills[this.route()]() + 1)
     }
@@ -954,11 +878,6 @@
             "_shardUpgrades",
             "_shardsCollected",
             "achievementsCompleted",
-<<<<<<< HEAD
-            "farmPoints",
-            "plotList",
-            "berryList"
-=======
             "completedQuestList",
             "questRefreshes",
             "_questXP",
@@ -968,7 +887,10 @@
             "_shinyCatches",
             "gymDefeats",
             "statistics",
->>>>>>> 12c43991
+            "achievementsCompleted",
+            "farmPoints",
+            "plotList",
+            "berryList"
         ];
         let plainJS = ko.toJS(this);
         return Save.filter(plainJS, keep)
