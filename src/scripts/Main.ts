--- conflicted
+++ resolved
@@ -38,15 +38,7 @@
     };
 
     ko.applyBindings(Game);
-<<<<<<< HEAD
-
-
-
-
-
-=======
     ko.options.deferUpdates = true;
->>>>>>> 5e4652a7
 });
 
 /**
