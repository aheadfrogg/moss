--- conflicted
+++ resolved
@@ -46,7 +46,7 @@
 
         }
     }
-    
+
     private static delay(ms) {
         return function(pass){
             return new Promise((resolve,reject)=>{
@@ -131,13 +131,8 @@
     }
 
     private static capturePokemon() {
-<<<<<<< HEAD
-        SafariBattle.text(`GOTCHA!<br> ${SafariBattle.enemy.name} was caught!`);
+        SafariBattle.text(`<br>GOTCHA!<br>${SafariBattle.enemy.name} was caught!`);
         App.game.party.gainPokemonById(PokemonHelper.getPokemonByName(SafariBattle.enemy.name).id, SafariBattle.enemy.shiny);
-=======
-        SafariBattle.text(`<br>GOTCHA!<br>${SafariBattle.enemy.name} was caught!`);
-        player.capturePokemon(SafariBattle.enemy.name, SafariBattle.enemy.shiny);
->>>>>>> a70a5cea
     }
 
     public static throwBait() {
