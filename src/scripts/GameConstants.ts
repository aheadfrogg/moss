--- conflicted
+++ resolved
@@ -23,10 +23,9 @@
     export const SHINY_CHANCE_BREEDING = 4096;
     export const SHINY_CHANCE_SAFARI = 2048;
 
-<<<<<<< HEAD
     export const ITEM_PRICE_MULTIPLIER = 1.02;
     export const ITEM_PRICE_DEDUCT = 0.003;
-=======
+
 
     // Oak items
     export const OAKITEM_XP_REQUIREMENT = [1000, 2500, 5000, 10000,20000, Number.MAX_VALUE];
@@ -59,7 +58,6 @@
         chest,
         boss,
     }
->>>>>>> 0c2bb342
 
     /**
      * idle: The game is not doing anything, the battle view isn't shown
