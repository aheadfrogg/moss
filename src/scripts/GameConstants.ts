--- conflicted
+++ resolved
@@ -411,7 +411,6 @@
     RareCandy
 }
 
-<<<<<<< HEAD
 export enum EnergyRestoreSize {
     SmallRestore,
     MediumRestore,
@@ -440,30 +439,4 @@
     Pokemon,
     Mystery,
 }
-=======
-    export enum EggType {
-        Fire,
-        Water,
-        Grass,
-        Fight,
-        Electric,
-        Dragon,
-        Pokemon,
-        Mystery,
-        Fossil,
-    }
-
-    export const FossilToPokemon = {
-        "Helix Fossil": "Omanyte",
-        "Dome Fossil": "Kabuto",
-        "Old Amber": "Aerodactyl",
-    }
-
-    //Used for image name
-    export const PokemonToFossil = {
-        "Omanyte": "helix",
-        "Kabuto": "dome",
-        "Aerodactyl": "amber",
-    }
->>>>>>> f21dda33
-}
+}
