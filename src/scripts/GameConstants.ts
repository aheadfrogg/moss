--- conflicted
+++ resolved
@@ -24,7 +24,6 @@
     export const SHINY_CHANCE_BREEDING = 4096;
     export const SHINY_CHANCE_SAFARI = 2048;
 
-<<<<<<< HEAD
 
     // Oak items
     export const OAKITEM_XP_REQUIREMENT = [1000, 2500, 5000, 10000,20000, Number.MAX_VALUE];
@@ -44,7 +43,8 @@
         "Shiny Charm",
         "Blaze Cassette",
         "Cell Battery",
-=======
+    }
+
     // Dungeons
     export const DUNGEON_SIZE = 5;
     export const DUNGEON_CHEST_SHOW = 2;
@@ -55,7 +55,6 @@
         enemy,
         chest,
         boss,
->>>>>>> 5e4652a7
     }
 
     /**
@@ -67,8 +66,6 @@
      * safari: Exploring the safari zone
      * town: In a town/pre-dungeon, town view is not shown
      */
-
-
     export enum GameState {
         idle = 0,
         paused = 1,
