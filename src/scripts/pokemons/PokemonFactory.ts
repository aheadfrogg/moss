///<reference path="PokemonHelper.ts"/>
///<reference path="BattlePokemon.ts"/>

/**
 * Created by dennis on 27-06-17.
 */
class PokemonFactory {

    /**
     * Generate a wild pokemon based on route, region and the dataList.
     * @param route route that the player is on.
     * @param region region that the player is in.
     * @returns {any}
     */
    public static generateWildPokemon(route: number, region: GameConstants.Region): BattlePokemon {
<<<<<<< HEAD
        if (!MapHelper.validRoute(route, region)) {
            return null;
=======
        let name: string;
        if (route > 25 || route == 0) {
            return new BattlePokemon("Rattata", 19, GameConstants.PokemonType.Psychic, GameConstants.PokemonType.None, 10000, 1, 0, 0, 0, false, 1);
>>>>>>> ded2af3f
        }

        let mewEncounter: boolean = Math.random() < 1 / (GameConstants.MEW_CHANCE_ROUTE_25 + ( GameConstants.MEW_CHANCE_DIFF * (25 - route) / 24 ))
        if (mewEncounter) {
            name = "Mew";
        } else {
            let pokemonList: string[] = RouteHelper.getAvailablePokemonList(route, region);
            let rand: number = Math.floor(Math.random() * pokemonList.length);
            name = pokemonList[rand];
        }
        let basePokemon = PokemonHelper.getPokemonByName(name);
        let id = basePokemon.id;

        // TODO this monster formula needs to be improved. Preferably with graphs :D
        let maxHealth: number = PokemonFactory.routeHealth(route);

        let catchVariation = Math.floor(Math.random() * 7 - 3);

        let catchRate: number = Math.floor(Math.pow(basePokemon.catchRate, 0.75)) + catchVariation;
        let exp: number = basePokemon.exp;

        let deviation = Math.floor(Math.random() * 51) - 25;
        let money: number = Math.max(10, 3 * route + 5 * Math.pow(route, 1.15) + deviation);
        let shiny: boolean = this.generateShiny(GameConstants.SHINY_CHANCE_BATTLE);
        return new BattlePokemon(name, id, basePokemon.type1, basePokemon.type2, maxHealth, route * 2, catchRate, exp, money, shiny);
    }

    public static routeHealth(route: number): number {
        return Math.max(Math.floor(Math.pow((100 * Math.pow(route, 2.2) / 12), 1.15)), 20) || 20;
    }

    /**
     * Calculate if a shiny has spawned.
     * @param chance Base chance, should be from GameConstants.SHINY_CHANCE.*
     * @returns {boolean}
     */
    public static generateShiny(chance: number): boolean {
        chance = OakItemRunner.isActive("Shiny Charm") ? chance / (1 + OakItemRunner.calculateBonus("Shiny Charm") / 100) : chance;

        let rand: number = Math.floor(Math.random() * chance) + 1;

        if (rand <= 1) {
            Notifier.notify("You encounter a shiny Pokémon...", GameConstants.NotificationOption.warning);
            OakItemRunner.use("Shiny Charm");
            return true;
        }
        return false;
    }

    /**
     * Generate a trainer pokemon based on gymName, index and the dataList.
     * @param gymName name of the gym that the player is fighting.
     * @param index index of the pokémon that is being generated.
     * @returns {any}
     */
    public static generateTrainerPokemon(gymName: string, index: number): BattlePokemon {
        let gym = gymList[gymName];
        let pokemon = gym.pokemons[index];
        let basePokemon = PokemonHelper.getPokemonByName(pokemon.name);

        let exp: number = basePokemon.exp * 1.5;
        let shiny = this.generateShiny(GameConstants.SHINY_CHANCE_BATTLE);
        return new BattlePokemon(pokemon.name, basePokemon.id, basePokemon.type1, basePokemon.type2, pokemon.maxHealth, pokemon.level, 0, exp, 0, shiny, GameConstants.GYM_SHARDS)
    }

    public static generateDungeonPokemon(pokemonList: string[], chestsOpened: number, baseHealth: number, level: number): BattlePokemon {
        let random: number = GameConstants.randomIntBetween(0, pokemonList.length - 1);
        let name = pokemonList[random];
        let basePokemon = PokemonHelper.getPokemonByName(name);
        let id = basePokemon.id;
        let maxHealth: number = Math.floor(baseHealth * (1 + (chestsOpened / 5)));
        let catchVariation = Math.floor(Math.random() * 7 - 3);
        let catchRate: number = Math.floor(Math.pow(basePokemon.catchRate, 0.75)) + catchVariation;
        let exp: number = basePokemon.exp;
        let money: number = 0;
        let shiny: boolean = this.generateShiny(GameConstants.SHINY_CHANCE_BATTLE);
        return new BattlePokemon(name, id, basePokemon.type1, basePokemon.type2, maxHealth, level, catchRate, exp, money, shiny, GameConstants.DUNGEON_SHARDS);
    }

    public static generateDungeonBoss(bossPokemonList: DungeonBossPokemon[], chestsOpened: number): BattlePokemon {
        let random: number = GameConstants.randomIntBetween(0, bossPokemonList.length - 1);
        let bossPokemon = bossPokemonList[random];
        let name: string = bossPokemon.name;
        let basePokemon = PokemonHelper.getPokemonByName(name);
        let id = basePokemon.id;
        let maxHealth: number = Math.floor(bossPokemon.baseHealth * (1 + (chestsOpened / 5)));
        let catchVariation = Math.floor(Math.random() * 7 - 3);
        let catchRate: number = Math.floor(Math.pow(basePokemon.catchRate, 0.75)) + catchVariation;
        let exp: number = basePokemon.exp;
        let money: number = 0;
        let shiny: boolean = this.generateShiny(GameConstants.SHINY_CHANCE_BATTLE);
        return new BattlePokemon(name, id, basePokemon.type1, basePokemon.type2, maxHealth, bossPokemon.level, catchRate, exp, money, shiny, GameConstants.DUNGEON_BOSS_SHARDS);
    }

}<|MERGE_RESOLUTION|>--- conflicted
+++ resolved
@@ -13,16 +13,11 @@
      * @returns {any}
      */
     public static generateWildPokemon(route: number, region: GameConstants.Region): BattlePokemon {
-<<<<<<< HEAD
         if (!MapHelper.validRoute(route, region)) {
-            return null;
-=======
+            return new BattlePokemon("Rattata", 19, GameConstants.PokemonType.Psychic, GameConstants.PokemonType.None, 10000, 1, 0, 0, 0, false, 1);
+        }
         let name: string;
-        if (route > 25 || route == 0) {
-            return new BattlePokemon("Rattata", 19, GameConstants.PokemonType.Psychic, GameConstants.PokemonType.None, 10000, 1, 0, 0, 0, false, 1);
->>>>>>> ded2af3f
-        }
-
+        
         let mewEncounter: boolean = Math.random() < 1 / (GameConstants.MEW_CHANCE_ROUTE_25 + ( GameConstants.MEW_CHANCE_DIFF * (25 - route) / 24 ))
         if (mewEncounter) {
             name = "Mew";
