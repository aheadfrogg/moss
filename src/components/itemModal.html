--- conflicted
+++ resolved
@@ -12,59 +12,17 @@
             </ul>
             <div class="tab-content">
                 <div id="items" class="tab-pane fade">
-<<<<<<< HEAD
-                    <div class="modal-body">
-
-                        <div class="page-item" style="background-color: white;">
-
-                            <div class="row no-gutters justify-content-sm-center" style="padding:15px;">
-                                <div class="row col-lg-7 col-sm-11" data-bind="foreach: Array.from(Array(Object.keys(GameConstants.StoneType).length / 2).keys()).map(x=>GameConstants.StoneType[x])">
-                                    <div class="col" style="cursor: pointer"
-                                        data-bind="css:{ 'item-selected': ItemHandler.stoneSelected() === $data}, click: function(){ ItemHandler.stoneSelected($data); ItemHandler.pokemonSelected('')}">
-                                        <img data-bind="attr:{src: 'assets/images/items/' + $data + '.png'}">
-                                        <div data-bind="text: player._itemList[$data]()"></div>
-=======
                     <div class="page-item m-0" style="background-color: white;">
 
                         <div class="row no-gutters justify-content-sm-center" style="padding:15px;">
-                            <div class="row col-lg-9 col-sm-11">
+                            <div class="row col-lg-6 col-sm-11" data-bind="foreach: Array.from(Array(Object.keys(GameConstants.StoneType).length / 2).keys()).map(x=>GameConstants.StoneType[x])">
                                 <div class="col" style="cursor: pointer"
-                                     data-bind="css:{ 'item-selected': ItemHandler.stoneSelected() === 'Fire_stone'}, click: function(){ ItemHandler.stoneSelected('Fire_stone'); ItemHandler.pokemonSelected('')}">
-                                    <img src="assets/images/items/Fire_stone.png">
-                                    <div data-bind="text: player._itemList['Fire_stone']()"></div>
+                                        data-bind="css:{'item-selected': ItemHandler.stoneSelected() === $data}, 
+                                            click: function(){ ItemHandler.stoneSelected($data); ItemHandler.pokemonSelected('')}">
+                                    <img data-bind="attr: {src: 'assets/images/items/' + $data + '.png'}">
+                                    <div data-bind="text: player._itemList[$data]()"></div>
                                 </div>
-                                <div class="col" style="cursor: pointer"
-                                     data-bind="css:{ 'item-selected': ItemHandler.stoneSelected() === 'Water_stone'}, click: function(){ ItemHandler.stoneSelected('Water_stone'); ItemHandler.pokemonSelected('')}">
-                                    <img src="assets/images/items/Water_stone.png">
-                                    <div data-bind="text: player._itemList['Water_stone']()"></div>
-                                </div>
-                                <div class="col" style="cursor: pointer"
-                                     data-bind="css:{ 'item-selected': ItemHandler.stoneSelected() === 'Leaf_stone'}, click: function(){ ItemHandler.stoneSelected('Leaf_stone'); ItemHandler.pokemonSelected('')}">
-                                    <img src="assets/images/items/Leaf_stone.png">
-                                    <div data-bind="text: player._itemList['Leaf_stone']()"></div>
-                                </div>
-                                <div class="col" style="cursor: pointer"
-                                     data-bind="css:{ 'item-selected': ItemHandler.stoneSelected() === 'Thunder_stone'}, click: function(){ ItemHandler.stoneSelected('Thunder_stone'); ItemHandler.pokemonSelected('')}">
-                                    <img src="assets/images/items/Thunder_stone.png">
-                                    <div data-bind="text: player._itemList['Thunder_stone']()"></div>
-                                </div>
-                                <div class="col" style="cursor: pointer"
-                                     data-bind="css:{ 'item-selected': ItemHandler.stoneSelected() === 'Moon_stone'}, click: function(){ ItemHandler.stoneSelected('Moon_stone'); ItemHandler.pokemonSelected('')}">
-                                    <img src="assets/images/items/Moon_stone.png">
-                                    <div data-bind="text: player._itemList['Moon_stone']()"></div>
-                                </div>
-                                <div class="col" style="cursor: pointer"
-                                     data-bind="css:{ 'item-selected': ItemHandler.stoneSelected() === 'Trade_stone'}, click: function(){ ItemHandler.stoneSelected('Trade_stone'); ItemHandler.pokemonSelected('')}">
-                                    <img src="assets/images/items/Trade_stone.png">
-                                    <div data-bind="text: player._itemList['Trade_stone']()"></div>
-                                </div>
-                                <div class="col" style="cursor: pointer"
-                                     data-bind="css:{ 'item-selected': ItemHandler.stoneSelected() === 'Sun_stone'}, click: function(){ ItemHandler.stoneSelected('Sun_stone'); ItemHandler.pokemonSelected('')}">
-                                    <img src="assets/images/items/Sun_stone_small.png">
-                                    <div data-bind="text: player._itemList['Sun_stone']()"></div>
->>>>>>> 2ee8f027
-                                    </div>
-                                </div>
+                            </div>
                         </div>
 
 
