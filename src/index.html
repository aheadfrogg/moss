--- conflicted
+++ resolved
@@ -1090,36 +1090,7 @@
             @import "questDisplay.html"
 
             <!-- Egg Slots/Breeding-->
-<<<<<<< HEAD
-            <div data-bind="if: KeyItemHandler.getKeyItemObservableByName('Mystery egg')().isUnlocked()">
-                <div class="page-item">
-                    <div id='eggList' class="row no-gutters" data-bind="foreach: player.eggList">
-                        <div class="col-sm-6 eggSlot" data-bind="visible: $index() < player.eggSlots()"
-                             style="border: 1px solid black;">
-                            <div data-bind="if: $data !== null">
-                                <img data-bind='attr: {src: BreedingHelper.getEggImage($data)}'/>
-
-                                <div class="progress" data-bind='if: progress() < 100,
-                                                                 tooltip: {title: ko.pureComputed(function(){return Math.floor(progress()) + "%"}), trigger: "hover"}'>
-                                    <div class="progress-bar bg-success" role="progressbar"
-                                         data-bind="attr:{ style: 'width:' + $data.progress() + '%' }"
-                                         aria-valuemin="0" aria-valuemax="100">
-                                    </div>
-                                </div>
-                                <div data-bind='if: progress() >= 100'>
-                                    <button class='btn btn-primary'
-                                            data-bind='click: function(){BreedingHelper.hatchPokemonEgg($index())}'>
-                                        Hatch!
-                                    </button>
-                                </div>
-                            </div>
-                        </div>
-                    </div>
-                </div>
-            </div>
-=======
             @import "breedingDisplay.html"
->>>>>>> ea55560c
         </div>
 
     </div>
