--- conflicted
+++ resolved
@@ -1177,16 +1177,13 @@
                                 <rect class="city" id="Pokemon Day Care" fill="url(#mx-gradient-dae8fc-1-7ea6e0-1-s-0)"
                                       height="12.6" stroke="#6c8ebf" width="12.6" x="345" y="110.7"
                                       data-bind="click:function(){BreedingHelper.openBreedingModal()}"></rect>
-<<<<<<< HEAD
                                 <rect class="city" id="Safari Zone" fill="url(#mx-gradient-dae8fc-1-7ea6e0-1-s-0)"
                                       height="12.6" stroke="#6c8ebf" width="12.6" x="292" y="300.7"
                                       data-bind="click:function(){Safari.openModal()}"></rect>
-=======
                                 <rect class="city" id="Underground Entrance"
                                       fill="url(#mx-gradient-dae8fc-1-7ea6e0-1-s-0)"
                                       height="12.6" stroke="#6c8ebf" width="12.6" x="380" y="240.7"
                                       data-bind="click:function(){Underground.openUndergroundModal()}"></rect>
->>>>>>> 1162ec48
                             </g>
                         </svg>
                     </div>
