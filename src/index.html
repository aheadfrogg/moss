--- conflicted
+++ resolved
@@ -187,13 +187,8 @@
                     </div>
                     <div>
                         <div class="col-lg-12" style="display: block;">
-<<<<<<< HEAD
-                            <span>Route</span>
-                            <span data-bind="text: player.route">number</span>
-=======
                             <div data-bind="if: player.caughtPokemonList.length > 0">
                                 Route <span data-bind="text: player.route">number</span>
->>>>>>> b3a6bceb
 
                                 <!--If all Pokémon on the route are caught-->
                                 <span data-bind="if: (!RouteHelper.routeCompleted(player.route(), player.region, true) && RouteHelper.routeCompleted(player.route(), player.region, false))">
@@ -212,12 +207,6 @@
                                     data-bind="text: player.routeKillsNeeded">killsneeded</span><br>
                             </div>
 
-<<<<<<< HEAD
-                            <br>
-                            <span data-bind="text: player.routeKillsObservable(player.route())">kills</span><span>/</span><span
-                                data-bind="text: player.routeKillsNeeded">killsneeded</span><br>
-=======
->>>>>>> b3a6bceb
                             <span data-bind="text: Battle.enemyPokemon().name">Pokemon name</span>
 
                             <!--This comment has to be here, otherwise the Pokéball is too far to the right #HTML-->
@@ -235,14 +224,9 @@
                             <br>
                             <div style="height: 96px;">
                                 <div data-bind="ifnot: Battle.catching">
-<<<<<<< HEAD
                                     <img class="clickable" id="enemy"
-                                         data-bind="click: function() {Battle.clickAttack()}, attr:{ src: PokemonHelper.getImage(Battle.enemyPokemon(), Battle.enemyPokemon().shiny) }"
-=======
-                                    <img id="enemy"
                                          data-bind="click: function() {Battle.clickAttack()},
                                                     attr:{ src: PokemonHelper.getImage(Battle.enemyPokemon(), Battle.enemyPokemon().shiny) }"
->>>>>>> b3a6bceb
                                          src=""/>
                                 </div>
                                 <div data-bind="if: Battle.catching">
