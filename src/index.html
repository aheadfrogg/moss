<!DOCTYPE html>
<html>
<head>
    <title>Pokéclicker</title>
    <link href="/assets/images/favicon.ico" rel="icon" type="image/x-icon"/>
    <script type="text/html" id="pokemonListTemplate">
        <tr data-bind='ifnot: $data.breeding()'>
            <td>
                <img class="smallImage"
                     data-bind="attr:{ src: PokemonHelper.getImage($data, player.alreadyCaughtPokemonShiny($data.name)) }"
                     src=""/>
                <span data-bind="text: name">Name</span>
            </td>
            <td data-bind="text: attack">Atk</td>
            <td data-bind="text: levelObservable">Lvl</td>
        </tr>
    </script>

    <script type="text/html" id="achievementListTemplate">
        <tr data-bind="css: { 'table-success': isCompleted() , 'table-danger': !isCompleted() }">
            <td><span data-bind="text: name">Name</span></td>
            <td data-bind="text: description">Description</td>
            <td><span data-bind="text: getProgress()">1</span>/<span data-bind="text: property.requiredValue">2</span>
            </td>
            <td><span data-bind="text: getProgressPercentage()"></span>%</td>

            <td>+<span data-bind="text: bonus"><Bonus></Bonus></span>%</td>
        </tr>
    </script>

    <script type="text/html" id="treasureListTemplate">
        <tr data-bind='if: amount() > 0'>
            <td class='vertical-middle'>
                <img class='mineInventoryItem' data-bind='attr:{ src: "assets/images/underground/"+id+".png" }'>
                <span data-bind='text: "("+$data.amount()+")"'></span>
            </td>
            <td class='vertical-middle' data-bind='text: name'></td>
            <!-- ko if: valueType == "Mine Egg" -->
            <td></td>
            <!-- /ko -->
            <!-- ko ifnot: valueType == "Mine Egg" -->
            <td class='vertical-middle'
                data-bind='text: value + " " + UndergroundItem.getFullResourceName(valueType, value)'></td>
            <!-- /ko -->
            <td class='vertical-middle'>
                <button class='btn btn-success tooltipRightMine'
                        data-bind='click: function(){ Underground.sellMineItem(id) },
                                   css: { disabled: amount() <= 0 || (valueType == "Mine Egg" && !player.hasFreeEggSlot()) },
                                   text: valueType == "Mine Egg" ? "Breed" : "Sell"'>
                </button>
            </td>
        </tr>
    </script>

    <!--jQuery-->
    <script src="libs/jquery.min.js"></script>

    <!--Knockout-->
    <script src="libs/knockout-latest.js"></script>

    <!--Minified scripts-->
    <script src="scripts/script.min.js"></script>

    <!--Tether-->
    <script src="libs/tether.min.js"></script>

    <!--Bootstrap-->
    <link href="libs/bootstrap.min.css" rel="stylesheet">
    <script src="libs/bootstrap.min.js"></script>

    <!--Notify-->
    <script src="libs/bootstrap-notify.min.js"></script>

    <!--Minified styles-->
    <link href="styles/styles.min.css" rel="stylesheet">

</head>
<body class="no-select">
<!-- Game menu-->
@import "gameMenu.html"

<!-- Donate modal-->
@import "donate.html"

<!-- Get Keyitem modal-->
@import "getKeyItem.html"

<!-- Show keyitems modal-->
@import "showKeyItems.html"

<div class="container">
    <div class="row justify-content-center">
        <h1>Pokéclicker</h1>
    </div>
    <div class="row justify-content-lg-center" style="text-align: center">

        <!--The next two divs switch around on large screens. This way, battle screen/map is on top on smaller screens-->
        <!--Middle column-->
        <div class="col-lg-6 push-lg-3">
            <div id="interactionView" class="page-item" style="background-color: white">

                <div data-bind="if: (Game.gameState() == GameConstants.GameState.fighting ||
                                     Game.gameState() == GameConstants.GameState.dungeon ||
                                     Game.gameState() == GameConstants.GameState.paused ||
                                     Game.gameState() == GameConstants.GameState.town ||
                                     Game.gameState() == GameConstants.GameState.shop)">
                    <div class="card">
                        <table width="100%">
                            <tr>
                                <td width="33.33%">
                                    <span style="display: inline;">
                                        <img title="Money" src="assets/images/currency/money.png">
                                        <span data-bind="text: player.money"></span>
                                    </span>
                                </td>
                                <td width="33.33%">
                                    <span style="display: inline;">
                                        <img title="Dungeon Tokens" src="assets/images/currency/dungeonToken.png">
                                        <span data-bind="text: player.dungeonTokens">Not yet</span>
                                    </span>
                                </td>
                                <td width="33.33%">
                                    <span style="display: inline;">
                                        <img title="Quest points" src="assets/images/currency/questPoint.png">
                                        <span data-bind="text: player.questPoints">Not yet</span>
                                    </span>
                                </td>
                            </tr>
                        </table>
                    </div>
                </div>

                <!--RouteBattleView-->
                <!--Use the base battle layout for fighting and dungeons.-->
                <div data-bind="if: (Game.gameState() == GameConstants.GameState.fighting || Game.gameState() == GameConstants.GameState.dungeon || Game.gameState() == GameConstants.GameState.paused || Game.gameState() == GameConstants.GameState.town)"
                     id="routeBattleView">

                    <div data-bind="if: Game.gameState() == GameConstants.GameState.fighting">
                        <div style="height: 190px; display: block;" class="col-lg-12">
                            <div class="col-lg-12" style="display: block;">
                                Route
                                <span data-bind="text: player.route">number</span>
                                <!--If all Pokémon on the route are caught-->
                                <span data-bind="if: (!RouteHelper.routeCompleted(player.route(), player.region, true) && RouteHelper.routeCompleted(player.route(), player.region, false))">
                                    <img title="You have captured all Pokémon on this route!" class="pokeball-smallest"
                                         src="assets/images/pokeball/Pokeball-small.png"/>
                                </span>

                                <!--If all Pokémon on the route are caught shiny-->
                                <span data-bind="if: RouteHelper.routeCompleted(player.route(), player.region, true)">
                                    <img title="You have captured all Pokémon shiny on this route!"
                                         class="pokeball-smallest"
                                         src="assets/images/pokeball/Pokeball-shiny-small.png"/>
                                </span>

                                <br>
                                <span data-bind="text: player.routeKillsObservable(player.route())">kills</span>/<span
                                    data-bind="text: player.routeKillsNeeded">killsneeded</span><br>
                            </div>

                            <span data-bind="text: Battle.enemyPokemon().name">Pokemon name</span>

                            <!--This comment has to be here, otherwise the Pokéball is too far to the right #HTML-->
                            <span data-bind="if: (!player.alreadyCaughtPokemonShiny(Battle.enemyPokemon().name) && player.alreadyCaughtPokemon(Battle.enemyPokemon().name))">
                                <img title="You have captured this Pokémon!" class="pokeball-smallest"
                                     src="assets/images/pokeball/Pokeball-small.png"/>
                            </span>

                            <!--This comment has to be here, otherwise the Pokéball is too far to the right #HTML-->
                            <span data-bind="if: player.alreadyCaughtPokemonShiny(Battle.enemyPokemon().name)">
                                <img title="You have captured this Pokémon shiny!" class="pokeball-smallest"
                                     src="assets/images/pokeball/Pokeball-shiny-small.png"/>
                            </span>

                            <br>
                            <div style="height: 96px;">
                                <div data-bind="ifnot: Battle.catching">
                                    <img class="clickable" id="enemy"
                                         data-bind="click: function() {Battle.clickAttack()},
                                                    attr:{ src: PokemonHelper.getImage(Battle.enemyPokemon(), Battle.enemyPokemon().shiny) }"
                                         src=""/>
                                </div>
                                <div data-bind="if: Battle.catching">
                                    <img class="pokeball-animated"
                                         data-bind="attr:{ src: '/assets/images/pokeball/' + GameConstants.Pokeball[Battle.pokeball()] + '.png' }"
                                         src=""/>
                                </div>
                            </div>
                            <div class="progress">
                                <div class="progress-bar bg-danger" role="progressbar"
                                     data-bind="attr:{ style: 'width:' + Battle.enemyPokemon().healthPercentage() + '%' }"
                                     aria-valuemin="0" aria-valuemax="100">

                                </div>
                            </div>
                        </div>
                        <span data-bind="text: Battle.enemyPokemon().health">health</span><span>/</span>
                        <!---->
                        <span
                                data-bind="text: Battle.enemyPokemon().maxHealth">maxHealth</span>
                    </div>

                    <!--If the player is in a dungeon-->
                    <div data-bind="if: Game.gameState() == GameConstants.GameState.dungeon">
                        <div class="col-lg-12" style="display: block; height: 170px">
                            <div>
                                <span data-bind="text: DungeonRunner.dungeon.name()">Dungeon name</span>
                                <!--If all Pokémon on the route are caught-->
                                <span data-bind="if: (!DungeonRunner.dungeonCompleted(DungeonRunner.dungeon, true) && DungeonRunner.dungeonCompleted(DungeonRunner.dungeon, false))">
                                    <img title="You have captured all Pokémon on this route!" class="pokeball-smallest"
                                         src="assets/images/pokeball/Pokeball-small.png"/>
                                </span>

                                <!--If all Pokémon on the route are caught shiny-->
                                <span data-bind="if: DungeonRunner.dungeonCompleted(DungeonRunner.dungeon, true)">
                                    <img title="You have captured all Pokémon shiny on this route!"
                                         class="pokeball-smallest"
                                         src="assets/images/pokeball/Pokeball-shiny-small.png"/>
                                </span>
                                <br>
                                <div id="dungeonTimer" class="progress">
                                    <div class="progress-bar" role="progressbar"
                                         data-bind="text: DungeonRunner.timeLeftSeconds(), attr:{ style: 'width:' + DungeonRunner.timeLeftPercentage() + '%' }"
                                         aria-valuemin="0" aria-valuemax="100">
                                    </div>
                                </div>
                            </div>

                            <div data-bind="if: (DungeonRunner.fighting() || DungeonBattle.catching)">
                                <span data-bind="text: DungeonBattle.enemyPokemon().name">Pokemon name</span>

                                <!--This comment has to be here, otherwise the Pokéball is too far to the right #HTML-->
                                <span data-bind="if: (!player.alreadyCaughtPokemonShiny(Battle.enemyPokemon().name) && player.alreadyCaughtPokemon(Battle.enemyPokemon().name))">
                                    <img title="You have captured this Pokémon!" class="pokeball-smallest"
                                         src="assets/images/pokeball/Pokeball-small.png"/>
                                </span>

                                <!--This comment has to be here, otherwise the Pokéball is too far to the right #HTML-->
                                <span data-bind="if: player.alreadyCaughtPokemonShiny(Battle.enemyPokemon().name)">
                                    <img title="You have captured this Pokémon shiny!" class="pokeball-smallest"
                                         src="assets/images/pokeball/Pokeball-shiny-small.png"/>
                                </span>

                                <br>
                                <div style="height: 96px;">
                                    <div data-bind="ifnot: DungeonBattle.catching">
                                        <img id="dungeonEnemy"
                                             data-bind="click: function() {DungeonBattle.clickAttack()}, attr:{ src: PokemonHelper.getImage(DungeonBattle.enemyPokemon(), DungeonBattle.enemyPokemon().shiny) }"
                                             src=""/>
                                    </div>
                                    <div data-bind="if: DungeonBattle.catching">
                                        <img class="pokeball-animated"
                                             data-bind="attr:{ src: '/assets/images/pokeball/' + GameConstants.Pokeball[DungeonBattle.pokeball()] + '.png' }"
                                             src=""/>
                                    </div>
                                </div>
                                <div class="progress">
                                    <div class="progress-bar" role="progressbar"
                                         data-bind="attr:{ style: 'width:' + DungeonBattle.enemyPokemon().healthPercentage() + '%'}, css: { 'healthbar-boss': DungeonRunner.fightingBoss(), 'bg-danger': !DungeonRunner.fightingBoss()}"
                                         aria-valuemin="0" aria-valuemax="100">
                                    </div>
                                </div>
                            </div>
                            <div data-bind="if: DungeonRunner.map.currentTile().type() == GameConstants.DungeonTile.chest">
                                <img data-bind="click: function(){DungeonRunner.openChest()}"
                                     class="dungeon-chest"
                                     src="assets/images/dungeons/chest.png"/>
                            </div>

                            <div data-bind="if: (DungeonRunner.map.currentTile().type() == GameConstants.DungeonTile.boss && !DungeonRunner.fightingBoss())">
                                <button class="btn btn-danger dungeon-boss-button"
                                        data-bind="click: function(){DungeonRunner.startBossFight()}">Start
                                    Bossfight
                                </button>
                            </div>
                        </div>
                        <div data-bind="if: DungeonRunner.fighting()">
                            <div style="height: 30px">
                                <span data-bind="text: DungeonBattle.enemyPokemon().health">health</span>/<span
                                    data-bind="text: DungeonBattle.enemyPokemon().maxHealth">maxHealth</span>
                            </div>
                        </div>
                        <div data-bind="ifnot: DungeonRunner.fighting()">
                            <div style="height: 30px"></div>
                        </div>
                    </div>
                    <div data-bind="ifnot: Game.gameState() == GameConstants.GameState.town">
                        <div class="card">
                            <table width="100%">
                                <tr>

                                    <td width="50%">
                                    <span style="display: inline;">Pokémon Attack:
                                        <span
                                                data-bind="text: player.pokemonAttackObservable"></span>
                                    </span>
                                    </td>
                                    <td width="50%">
                                    <span style="display: inline;">Click Attack:
                                        <span
                                                data-bind="text: player.clickAttackObservable"></span>
                                    </span>
                                    </td>
                                </tr>
                            </table>
                        </div>
                    </div>
                </div>

                <!--TownView-->

                @import "townView.html"

                <!--GymView-->
                @import "gymView.html"

                <!--ShopView-->
<<<<<<< HEAD
                <div id="shopView"
                     data-bind="if: Game.gameState() == GameConstants.GameState.shop">
                    <div class="card">
                        <span>Money:
                            <span data-bind="text: player.money">todo</span>
                        </span>
                    </div>
                    <div class="row justify-content-center" data-bind="foreach: ShopHandler.shopObservable().items">
                        <div class="col-sm-3">
                            <div
                                    data-bind="click: function() {ShopHandler.setSelected($index())}, attr: {class: ShopHandler.calculateCss($index())}">
                                <img src="" height="36px"
                                     data-bind="attr:{ src: '/assets/images/items/' + name() + '.png' }">
                                <p data-bind="text: GameConstants.humanifyString(name())">Item Name</p>
                                <p>
                                    <img src=""
                                         data-bind="attr:{ src: '/assets/images/currency/' + GameConstants.Currency[currency]+ '.png' }">
                                    <span data-bind="text: totalPrice">Price</span>
                                </p>
                            </div>
                        </div>
                    </div>
                    <div class="row justify-content-center">
                        <div class="col-11 col-sm-10 col-md-11">
                            <div class="input-group" style="margin-bottom: 6px; margin-top: 6px">
                                <span class="input-group-btn">
                                    <button class="btn btn-secondary smallButton smallFont" type="button"
                                            onclick="ShopHandler.increaseAmount(-100)">-100
                                    </button>
                                </span>
                                <span class="input-group-btn">
                                    <button class="btn btn-secondary smallButton smallFont"
                                            type="button"
                                            onclick="ShopHandler.increaseAmount(-10)">-10
                                    </button>
                                </span>
                                <span class="input-group-btn">
                                    <button class="btn btn-danger smallButton smallFont"
                                            onclick="ShopHandler.resetAmount()">1
                                    </button>
                                </span>
                                <input id="amountOfItems" type="number" class="form-control form-control-number"
                                       value="1" min="1" required name="amountOfItems"
                                       oninput="ShopHandler.amount(parseInt($(this).val().toString()) || 0);"
                                       onchange="ShopHandler.amount(parseInt($(this).val().toString()) || 0);" title="">
                                <span class="input-group-btn">
                                    <button class="btn btn-secondary smallButton smallFont" type="button"
                                            onclick="ShopHandler.increaseAmount(10)">+10
                                    </button>
                                </span>
                                <span class="input-group-btn">
                                    <button class="btn btn-secondary smallButton smallFont"
                                            type="button"
                                            onclick="ShopHandler.increaseAmount(100)">+100
                                    </button>
                                </span>
                                <span class="input-group-btn" style="float: right;">
                                    <button data-bind="attr: {class: ShopHandler.calculateButtonCss()}"
                                            onclick="ShopHandler.buyItem()">Buy
                                    </button>
                                </span>
                            </div>
                        </div>
                    </div>
                </div>

=======
                @import "shopView.html"
>>>>>>> 12c43991
            </div>

            <div data-bind="if: Game.gameState() == GameConstants.GameState.dungeon">
                <div class="page-item no-select" style="background-color: white">
                    <div class="dungeon">
                        <div class="card">
                            <span data-bind="text: DungeonRunner.dungeon.name()"></span>
                        </div>
                        <div class="row justify-content-sm-center">
                            <div class="dungeon-board"
                                 data-bind="foreach: DungeonRunner.map.board()">
                                <div class="row" data-bind="foreach: $data">
                                    <div data-bind=" click: function(){DungeonRunner.map.moveToCoordinates($context.$index(), $parentContext.$index()) }, attr: { class: $data.cssClass}">
                                    </div>
                                </div>
                            </div>
                        </div>
                    </div>
                </div>
            </div>

            <div data-bind="if:KeyItemHandler.getKeyItemObservableByName('Town map')().isUnlocked()">
                <div data-bind="if: (Game.gameState() == GameConstants.GameState.fighting || Game.gameState() == GameConstants.GameState.gym || Game.gameState() == GameConstants.GameState.town||
<<<<<<< HEAD
                    Game.gameState() == GameConstants.GameState.shop || Game.gameState() == GameConstants.GameState.farm)">
=======
                    Game.gameState() == GameConstants.GameState.shop)">
                    <p id="mapTooltip" style="visibility: hidden;"></p>
>>>>>>> 12c43991
                    <div class="page-item no-select">
                        <svg id="map" viewBox="0 0 650 400" preserveAspectRatio="xMaxYMax meet">
                            <defs>
                                <lineargradient id="mx-gradient-f8cecc-1-ea583b-1-s-0" x1="0%" x2="0%" y1="0%"
                                                y2="100%">
                                    <stop offset="0%" style="stop-color:#F8CECC"></stop>
                                    <stop offset="100%" style="stop-color:#EA583B"></stop>
                                </lineargradient>
                                <lineargradient id="mx-gradient-dae8fc-1-7ea6e0-1-s-0" x1="0%" x2="0%" y1="0%"
                                                y2="100%">
                                    <stop offset="0%" style="stop-color:#DAE8FC"></stop>
                                    <stop offset="100%" style="stop-color:#7EA6E0"></stop>
                                </lineargradient>
                            </defs>

                            <g transform="translate(-1,-1)">
                                <image height="420.7" width="651" xlink:href="assets/images/kanto.png"></image>

                                <!--Route 1-->
                                <g transform="rotate(90,83.65,263.2)"
                                   data-bind="click:function(){ MapHelper.moveToRoute(1, 0); } ">
                                    <rect data-route='1'
                                          data-bind="attr: { class: MapHelper.calculateRouteCssClass(1,0)() }"
                                          height="28"
                                          width="80.1"
                                          x="51.3" y="250.2"></rect>
                                    <text font-size="13px" x="82.3" y="268.2">1</text>
                                </g>

                                <!--Route 2-->
                                <g transform="rotate(90,83.65,263.2)"
                                   data-bind="click:function(){ MapHelper.moveToRoute(2, 0); } ">
                                    <rect data-route='2'
                                          data-bind="attr: { class: MapHelper.calculateRouteCssClass(2,0)() }"
                                          height="28"
                                          width="120.1"
                                          x="-70" y="250.2"></rect>
                                    <text font-size="13px" x="5" y="268.2">2</text>
                                </g>

                                <!--Route 3-->
                                <g data-bind="click:function(){ MapHelper.moveToRoute(3, 0); } ">
                                    <rect data-route='3'
                                          data-bind="attr: { class: MapHelper.calculateRouteCssClass(3,0)() }"
                                          height="28"
                                          width="112.1"
                                          x="92.3" y="100.1"></rect>
                                    <text x="140" y="120.1">3</text>
                                </g>

                                <!--Route 4-->
                                <g data-bind="click:function(){ MapHelper.moveToRoute(4, 0); } ">
                                    <rect data-route='4'
                                          data-bind="attr: { class: MapHelper.calculateRouteCssClass(4,0)() }"
                                          height="28"
                                          width="170"
                                          x="174.3" y="72.8"></rect>
                                    <text x="254.3" y="92.8">4</text>
                                </g>

                                <!--Route 5-->
                                <g transform="rotate(90,31.5,9.5)"
                                   data-bind="click:function(){ MapHelper.moveToRoute(5, 0); } ">
                                    <rect data-route='5'
                                          data-bind="attr: { class: MapHelper.calculateRouteCssClass(5,0)() }"
                                          height="28"
                                          width="70"
                                          x="120" y="-324"></rect>
                                    <text x="155" y="-305">5</text>
                                </g>

                                <!--Route 6-->
                                <g transform="rotate(90,31.5,9.5)"
                                   data-bind="click:function(){ MapHelper.moveToRoute(6, 0); } ">
                                    <rect data-route='6'
                                          data-bind="attr: { class: MapHelper.calculateRouteCssClass(6,0)() }"
                                          height="28"
                                          width="70"
                                          x="200" y="-324"></rect>
                                    <text x="230" y="-305">6</text>
                                </g>

                                <!--Route 7-->
                                <g data-bind="click:function(){ MapHelper.moveToRoute(7, 0); } ">
                                    <rect data-route='7'
                                          data-bind="attr: { class: MapHelper.calculateRouteCssClass(7,0)() }"
                                          height="28"
                                          width="112.1"
                                          x="345.3" y="152.1"></rect>
                                    <text x="395.3" y="173.1">7</text>
                                </g>

                                <!--Route 8-->
                                <g data-bind="click:function(){ MapHelper.moveToRoute(8, 0); } ">
                                    <rect data-route='8'
                                          data-bind="attr: { class: MapHelper.calculateRouteCssClass(8,0)() }"
                                          height="28"
                                          width="90.1"
                                          x="270.3" y="152.1"></rect>
                                    <text x="304.3" y="172.1">8</text>
                                </g>

                                <!--Route 9-->
                                <g data-bind="click:function(){ MapHelper.moveToRoute(9, 0); } ">
                                    <rect data-route='9'
                                          data-bind="attr: { class: MapHelper.calculateRouteCssClass(9,0)() }"
                                          height="28"
                                          width="112.1"
                                          x="345.3" y="72.8"></rect>
                                    <text x="395.3" y="92.8">9</text>
                                </g>

                                <!--Route 10-->
                                <g data-bind="click:function(){ MapHelper.moveToRoute(10, 0); } ">
                                    <rect data-route='10'
                                          data-bind="attr: { class: MapHelper.calculateRouteCssClass(10,0)() }"
                                          height="28"
                                          width="90"
                                          transform="rotate(90,31.5,9.5)"
                                          x="95" y="-430"></rect>
                                    <text x="449" y="142">10</text>
                                </g>

                                <!--Route 11-->
                                <g data-bind="click:function(){ MapHelper.moveToRoute(11, 0); } ">
                                    <rect data-route='11'
                                          data-bind="attr: { class: MapHelper.calculateRouteCssClass(11,0)() }"
                                          height="28"
                                          width="99.3"
                                          x="345.3" y="231.8"></rect>
                                    <text x="395.3" y="252.8">11</text>
                                </g>

                                <!--Route 12-->
                                <g transform="rotate(90,31.5,9.5)"
                                   data-bind="click:function(){ MapHelper.moveToRoute(12, 0); } ">
                                    <rect data-route='12'
                                          data-bind="attr: { class: MapHelper.calculateRouteCssClass(12,0)() }"
                                          height="28"
                                          width="82"
                                          x="200" y="-430"></rect>
                                    <text x="230" y="-410">12</text>
                                </g>

                                <!--Route 13-->
                                <g transform="rotate(90,31.5,9.5)"
                                   data-bind="click:function(){ MapHelper.moveToRoute(13, 0); } ">
                                    <rect data-route='13'
                                          data-bind="attr: { class: MapHelper.calculateRouteCssClass(13,0)() }"
                                          height="28"
                                          width="56"
                                          x="281" y="-430"></rect>
                                    <text x="304" y="-412">13</text>
                                </g>

                                <!--Route 14-->
                                <g data-bind="click:function(){ MapHelper.moveToRoute(14, 0); } ">
                                    <rect data-route='14'
                                          data-bind="attr: { class: MapHelper.calculateRouteCssClass(14,0)() }"
                                          height="28"
                                          width="80.3"
                                          x="363.3" y="287"></rect>
                                    <text x="393.3" y="305.8">14</text>
                                </g>

                                <!--Route 15-->
                                <g data-bind="click:function(){ MapHelper.moveToRoute(15, 0); } ">
                                    <rect data-route='15'
                                          data-bind="attr: { class: MapHelper.calculateRouteCssClass(15,0)() }"
                                          height="28"
                                          width="101.3"
                                          x="290.3" y="314"></rect>
                                    <text x="338.3" y="333">15</text>
                                </g>

                                <!--Route 16-->
                                <g data-bind="click:function(){ MapHelper.moveToRoute(16, 0); } ">
                                    <rect data-route='16'
                                          data-bind="attr: { class: MapHelper.calculateRouteCssClass(16,0)() }"
                                          height="28"
                                          width="130.1"
                                          x="148.3" y="152.1"></rect>
                                    <text x="200.3" y="172.1">16</text>
                                </g>

                                <!--Route 17-->
                                <g transform="rotate(90,31.5,9.5)"
                                   data-bind="click:function(){ MapHelper.moveToRoute(17, 0); } ">
                                    <rect data-route='17'
                                          data-bind="attr: { class: MapHelper.calculateRouteCssClass(17,0)() }"
                                          height="28"
                                          width="137"
                                          x="200" y="-135.3"></rect>
                                    <text x="260" y="-116">17</text>
                                </g>

                                <!--Route 18-->
                                <g data-bind="click:function(){ MapHelper.moveToRoute(18, 0); } ">
                                    <rect data-route='18'
                                          data-bind="attr: { class: MapHelper.calculateRouteCssClass(18,0)() }"
                                          height="28"
                                          width="145.3"
                                          x="148.3" y="314"></rect>
                                    <text x="190.3" y="333">18</text>
                                </g>

                                <!--Route 19-->
                                <g transform="rotate(90,83.65,263.2)"
                                   data-bind="click:function(){ MapHelper.moveToRoute(19, 0); } ">
                                    <rect data-route='19'
                                          data-bind="attr: { class: MapHelper.calculateRouteCssClass(19,0)() }"
                                          height="28"
                                          width="64"
                                          x="151.3" y="35.2"></rect>
                                </g>

                                <!--Route 19-->
                                <g data-bind="click:function(){ MapHelper.moveToRoute(19, 0); } ">
                                    <rect data-route='19'
                                          data-bind="attr: { class: MapHelper.calculateRouteCssClass(19,0)() }"
                                          height="28"
                                          width="105.3"
                                          x="188.3" y="367"></rect>
                                    <text x="235.3" y="387">19</text>
                                </g>

                                <!--Route 20-->
                                <g data-bind="click:function(){ MapHelper.moveToRoute(20, 0); } ">
                                    <rect data-route='20'
                                          data-bind="attr: { class: MapHelper.calculateRouteCssClass(20,0)() }"
                                          height="28"
                                          width="99"
                                          x="90.3" y="367"></rect>
                                    <text x="129.3" y="387">20</text>
                                </g>

                                <!--Route 21-->
                                <g transform="rotate(90,83.65,263.2)"
                                   data-bind="click:function(){ MapHelper.moveToRoute(21, 0); } ">
                                    <rect data-route='21'
                                          data-bind="attr: { class: MapHelper.calculateRouteCssClass(21,0)() }"
                                          height="28"
                                          width="80.1"
                                          x="121.3" y="250.2"></rect>
                                    <text transform="rotate(-90,166.65,263.2)" font-size="12px" x="158.3" y="268.2">
                                        21
                                    </text>
                                </g>

                                <!--Route 22-->
                                <g data-bind="click:function(){ MapHelper.moveToRoute(22, 0); } ">
                                    <rect data-route='22'
                                          data-bind="attr: { class: MapHelper.calculateRouteCssClass(22,0)() }"
                                          height="28"
                                          width="75"
                                          x="15.3" y="205"></rect>
                                    <text x="39.3" y="225">22</text>
                                </g>

                                <!--Route 23-->
                                <g transform="rotate(90,83.65,263.2)"
                                   data-bind="click:function(){ MapHelper.moveToRoute(23, 0); } ">
                                    <rect data-route='23'
                                          data-bind="attr: { class: MapHelper.calculateRouteCssClass(23,0)() }"
                                          height="28"
                                          width="116"
                                          x="-90" y="304"></rect>
                                    <text x="-25" y="323">23</text>
                                </g>

                                <!--Route 24-->
                                <g data-bind="click:function(){ MapHelper.moveToRoute(24, 0); } ">
                                    <rect data-route='24' transform="rotate(90,31.5,9.5)"
                                          data-bind="attr: { class: MapHelper.calculateRouteCssClass(24,0)() }"
                                          height="28"
                                          width="40"
                                          x="67" y="-324"></rect>
                                    <text x="343" y="64.8">24</text>
                                </g>

                                <!--Route 25-->
                                <g data-bind="click:function(){ MapHelper.moveToRoute(25, 0); } ">
                                    <rect data-route='25'
                                          data-bind="attr: { class: MapHelper.calculateRouteCssClass(25,0)() }"
                                          height="28"
                                          width="83"
                                          x="337" y="18"></rect>
                                    <text x="369" y="38">25</text>
                                </g>

                                <path d="M 70 108.39 L 78.29 100.1 L 89.71 100.1 L 98 108.39 L 98 119.81 L 89.71 128.1 L 78.29 128.1 L 70 119.81 Z"
                                      fill="#ffffff" stroke="#000000" stroke-miterlimit="10" stroke-width="1.4">
                                </path>
                                <path class="city" data-town="Pewter City"
                                      data-bind="
                                      click:function(){MapHelper.moveToTown('Pewter City')},
                                      attr: { class: MapHelper.calculateTownCssClass('Pewter City')() }"
                                      d="M 72.8 109.53 L 79.43 102.9 L 88.57 102.9 L 95.2 109.53 L 95.2 118.67 L 88.57 125.3 L 79.43 125.3 L 72.8 118.67 Z"
                                      fill="url(#mx-gradient-f8cecc-1-ea583b-1-s-0)" stroke="#b85450"
                                      stroke-miterlimit="10" stroke-width="1.4"></path>
                                <path d="M 70 215.49 L 78.29 207.2 L 89.71 207.2 L 98 215.49 L 98 226.91 L 89.71 235.2 L 78.29 235.2 L 70 226.91 Z"
                                      fill="#ffffff" stroke="#000000" stroke-miterlimit="10" stroke-width="1.4">
                                </path>
                                <path class="city" data-town="Viridian City"
                                      data-bind="
                                      click:function(){MapHelper.moveToTown('Viridian City')},
                                      attr: { class: MapHelper.calculateTownCssClass('Viridian City')() }"
                                      d="M 72.8 216.63 L 79.43 210 L 88.57 210 L 95.2 216.63 L 95.2 225.77 L 88.57 232.4 L 79.43 232.4 L 72.8 225.77 Z"
                                      fill="url(#mx-gradient-f8cecc-1-ea583b-1-s-0)" stroke="#b85450"
                                      stroke-miterlimit="10" stroke-width="1.4"></path>
                                <path d="M 69.3 296.69 L 77.59 288.4 L 89.01 288.4 L 97.3 296.69 L 97.3 308.11 L 89.01 316.4 L 77.59 316.4 L 69.3 308.11 Z"
                                      fill="#ffffff" stroke="#000000" stroke-miterlimit="10" stroke-width=
                                              "1.4"></path>
                                <path class="city" data-town="Pallet Town"
                                      data-bind="
                                      click:function(){MapHelper.moveToTown('Pallet Town')},
                                      attr: { class: MapHelper.calculateTownCssClass('Pallet Town')() }"
                                      d="M 72.1 297.83 L 78.73 291.2 L 87.87 291.2 L 94.5 297.83 L 94.5 306.97 L 87.87 313.6 L 78.73 313.6 L 72.1 306.97 Z"
                                      fill="url(#mx-gradient-f8cecc-1-ea583b-1-s-0)" stroke="#b85450"
                                      stroke-miterlimit="10" stroke-width="1.4"></path>
                                <path d="M 338.1 161.59 L 346.39 153.3 L 357.81 153.3 L 366.1 161.59 L 366.1 173.01 L 357.81 181.3 L 346.39 181.3 L 338.1 173.01 Z"
                                      fill="#ffffff" stroke="#000000" stroke-miterlimit="10"
                                      stroke-width="1.4"></path>
                                <path class="city" data-town="Saffron City"
                                      data-bind="
                                      click:function(){MapHelper.moveToTown('Saffron City')},
                                      attr: { class: MapHelper.calculateTownCssClass('Saffron City')() }"
                                      d="M 340.9 162.73 L 347.53 156.1 L 356.67 156.1 L 363.3 162.73 L 363.3 171.87 L 356.67 178.5 L 347.53 178.5 L 340.9 171.87 Z"
                                      fill="url(#mx-gradient-f8cecc-1-ea583b-1-s-0)" stroke=
                                              "#b85450" stroke-miterlimit="10" stroke-width="1.4"></path>
                                <path d="M 254.1 161.59 L 262.39 153.3 L 273.81 153.3 L 282.1 161.59 L 282.1 173.01 L 273.81 181.3 L 262.39 181.3 L 254.1 173.01 Z"
                                      fill="#ffffff" stroke="#000000" stroke-miterlimit="10"
                                      stroke-width="1.4"></path>
                                <path class="city" data-town="Celadon City"
                                      data-bind="
                                      click:function(){MapHelper.moveToTown('Celadon City')},
                                      attr: { class: MapHelper.calculateTownCssClass('Celadon City')() }"
                                      d="M 256.9 162.73 L 263.53 156.1 L 272.67 156.1 L 279.3 162.73 L 279.3 171.87 L 272.67 178.5 L 263.53 178.5 L 256.9 171.87 Z"
                                      fill="url(#mx-gradient-f8cecc-1-ea583b-1-s-0)" stroke=
                                              "#b85450" stroke-miterlimit="10" stroke-width="1.4"></path>
                                <path d="M 336.7 241.39 L 344.99 233.1 L 356.41 233.1 L 364.7 241.39 L 364.7 252.81 L 356.41 261.1 L 344.99 261.1 L 336.7 252.81 Z"
                                      fill="#ffffff" stroke="#000000" stroke-miterlimit="10"
                                      stroke-width="1.4"></path>
                                <path class="city" data-town="Vermillion City"
                                      data-bind="
                                      click:function(){MapHelper.moveToTown('Vermillion City')},
                                      attr: { class: MapHelper.calculateTownCssClass('Vermillion City')() }"
                                      d="M 339.5 242.53 L 346.13 235.9 L 355.27 235.9 L 361.9 242.53 L 361.9 251.67 L 355.27 258.3 L 346.13 258.3 L 339.5 251.67 Z"
                                      fill="url(#mx-gradient-f8cecc-1-ea583b-1-s-0)" stroke=
                                              "#b85450" stroke-miterlimit="10" stroke-width="1.4"></path>
                                <path d="M 16.1 81.09 L 24.39 72.8 L 35.81 72.8 L 44.1 81.09 L 44.1 92.51 L 35.81 100.8 L 24.39 100.8 L 16.1 92.51 Z"
                                      fill="#ffffff" stroke="#000000" stroke-miterlimit="10" stroke-width="1.4">
                                </path>
                                <path class="city" data-town="Indigo Plateau"
                                      data-bind="
                                      click:function(){MapHelper.moveToTown('Indigo Plateau')},
                                      attr: { class: MapHelper.calculateTownCssClass('Indigo Plateau')() }"
                                      d="M 18.9 82.23 L 25.53 75.6 L 34.67 75.6 L 41.3 82.23 L 41.3 91.37 L 34.67 98 L 25.53 98 L 18.9 91.37 Z"
                                      fill="url(#mx-gradient-f8cecc-1-ea583b-1-s-0)" stroke="#b85450"
                                      stroke-miterlimit="10" stroke-width="1.4"></path>
                                <path d="M 338.1 79.69 L 346.39 71.4 L 357.81 71.4 L 366.1 79.69 L 366.1 91.11 L 357.81 99.4 L 346.39 99.4 L 338.1 91.11 Z"
                                      fill="#ffffff" stroke="#000000" stroke-miterlimit="10" stroke-width=
                                              "1.4"></path>
                                <path class="city" data-town="Cerulean City"
                                      data-bind="
                                      click:function(){MapHelper.moveToTown('Cerulean City')},
                                      attr: { class: MapHelper.calculateTownCssClass('Cerulean City')() }"
                                      d="M 340.9 80.83 L 347.53 74.2 L 356.67 74.2 L 363.3 80.83 L 363.3 89.97 L 356.67 96.6 L 347.53 96.6 L 340.9 89.97 Z"
                                      fill="url(#mx-gradient-f8cecc-1-ea583b-1-s-0)" stroke="#b85450"
                                      stroke-miterlimit="10" stroke-width="1.4"></path>
                                <path d="M 445.2 162.99 L 453.49 154.7 L 464.91 154.7 L 473.2 162.99 L 473.2 174.41 L 464.91 182.7 L 453.49 182.7 L 445.2 174.41 Z"
                                      fill="#ffffff" stroke="#000000" stroke-miterlimit="10"
                                      stroke-width="1.4"></path>
                                <path class="city" data-town="Lavender Town"
                                      data-bind="
                                      click:function(){MapHelper.moveToTown('Lavender Town')},
                                      attr: { class: MapHelper.calculateTownCssClass('Lavender Town')() }"
                                      d="M 448 164.13 L 454.63 157.5 L 463.77 157.5 L 470.4 164.13 L 470.4 173.27 L 463.77 179.9 L 454.63 179.9 L 448 173.27 Z"
                                      fill="url(#mx-gradient-f8cecc-1-ea583b-1-s-0)" stroke="#b85450"
                                      stroke-miterlimit="10" stroke-width="1.4"></path>
                                <rect fill="#ffffff" height="15.4" stroke="none" width="15.4" x="456.4"
                                      y="166.6"></rect>
                                <rect class="city" data-town="Pokemon Tower"
                                      fill="url(#mx-gradient-dae8fc-1-7ea6e0-1-s-0)"
                                      data-bind="
                                      click:function(){MapHelper.moveToTown('Lavender Town')},
                                      attr: { class: MapHelper.calculateTownCssClass('Lavender Town')() }"
                                      height="12.6" stroke="#6c8ebf" width="12.6" x="457.8" y="168"></rect>
                                <path d="M 284.2 323.29 L 292.49 315 L 303.91 315 L 312.2 323.29 L 312.2 334.71 L 303.91 343 L 292.49 343 L 284.2 334.71 Z"
                                      fill="#ffffff" stroke="#000000" stroke-miterlimit="10" stroke-width=
                                              "1.4"></path>
                                <path class="city" data-town="Fuchsia City"
                                      data-bind="
                                      click:function(){MapHelper.moveToTown('Fuchsia City')},
                                      attr: { class: MapHelper.calculateTownCssClass('Fuchsia City')() }"
                                      d="M 287 324.43 L 293.63 317.8 L 302.77 317.8 L 309.4 324.43 L 309.4 333.57 L 302.77 340.2 L 293.63 340.2 L 287 333.57 Z"
                                      fill="url(#mx-gradient-f8cecc-1-ea583b-1-s-0)" stroke="#b85450"
                                      stroke-miterlimit="10" stroke-width="1.4"></path>
                                <!-- <rect fill="#ffffff" height="15.4" stroke="none" width="15.4" x="295.4" y="326.9"></rect>
                                <rect  class="city" id="Fuchsia City" fill="url(#mx-gradient-dae8fc-1-7ea6e0-1-s-0)" height="12.6" stroke="#6c8ebf" width="12.6" x="296.8" y="328.3"></rect>
                                 -->
                                <path d="M 70 375.79 L 78.29 367.5 L 89.71 367.5 L 98 375.79 L 98 387.21 L 89.71 395.5 L 78.29 395.5 L 70 387.21 Z"
                                      fill="#ffffff" stroke="#000000" stroke-miterlimit="10" stroke-width="1.4">
                                </path>
                                <path class="city" data-town="Cinnabar Island"
                                      data-bind="
                                      click:function(){MapHelper.moveToTown('Cinnabar Island')},
                                      attr: { class: MapHelper.calculateTownCssClass('Cinnabar Island')() }"
                                      d="M 72.8 376.93 L 79.43 370.3 L 88.57 370.3 L 95.2 376.93 L 95.2 386.07 L 88.57 392.7 L 79.43 392.7 L 72.8 386.07 Z"
                                      fill="url(#mx-gradient-f8cecc-1-ea583b-1-s-0)" stroke="#b85450"
                                      stroke-miterlimit="10" stroke-width="1.4"></path>
                                <rect fill="#ffffff" height="15.4" stroke="none" width="15.4" x="81.2"
                                      y="379.4"></rect>
                                <rect class="city" data-town="Pokemon Mansion"
                                      fill="url(#mx-gradient-dae8fc-1-7ea6e0-1-s-0)"
                                      data-bind="
                                      click:function(){MapHelper.moveToTown('Cinnabar Island')},
                                      attr: { class: MapHelper.calculateTownCssClass('Cinnabar Island')() }"
                                      height="12.6" stroke="#6c8ebf" width="12.6" x="82.6" y="380.8"></rect>

                                <rect fill="#ffffff" height="15.4" stroke="none" width="15.4" x="349.3"
                                      y="83.3"></rect>
                                <rect class="city" data-town="Cerulean Cave"
                                      fill="url(#mx-gradient-dae8fc-1-7ea6e0-1-s-0)"
                                      data-bind="
                                      click:function(){MapHelper.moveToTown('Cerulean City')},
                                      attr: { class: MapHelper.calculateTownCssClass('Cerulean Cave')() }"
                                      height="12.6" stroke="#6c8ebf" width="12.6" x="350.7" y="84.7"></rect>

                                <rect fill="#ffffff" height="15.4" stroke="none" width="15.4" x="22.4"
                                      y="109.9"></rect>
                                <rect data-bind="
                                click:function(){MapHelper.moveToTown('Victory Road')},
                                attr: { class: MapHelper.calculateTownCssClass('Victory Road')() }"
                                      class="city"
                                      data-town="Victory Road" fill="url(#mx-gradient-dae8fc-1-7ea6e0-1-s-0)"
                                      height="12.6" stroke="#6c8ebf" width="12.6" x="23.8" y="111.3"></rect>

                                <rect fill="#ffffff" height="15.4" stroke="none" width="15.4" x="76.3"
                                      y="133"></rect>
                                <rect data-bind="
                                click:function(){MapHelper.moveToTown('Digletts Cave')},
                                attr: { class: MapHelper.calculateTownCssClass('Digletts Cave')() }"
                                      class="city"
                                      data-town="Digletts Cave" fill="url(#mx-gradient-dae8fc-1-7ea6e0-1-s-0)"
                                      height="12.6" stroke="#6c8ebf" width="12.6" x="77.7" y="134.4"></rect>

                                <rect fill="#ffffff" height="15.4" stroke="none" width="15.4" x="76.3"
                                      y="156.1"></rect>
                                <rect data-bind="
                                click:function(){MapHelper.moveToTown('Viridian Forest')},
                                attr: { class: MapHelper.calculateTownCssClass('Viridian Forest')() }"
                                      class="city"
                                      data-town="Viridian Forest" fill="url(#mx-gradient-dae8fc-1-7ea6e0-1-s-0)"
                                      height="12.6" stroke="#6c8ebf" width="12.6" x="77.7" y="157.5"></rect>

                                <rect fill="#ffffff" height="15.4" stroke="none" width="15.4" x="181.3"
                                      y="374.5"></rect>
                                <rect data-bind="
                                click:function(){MapHelper.moveToTown('Seafoam Islands')},
                                attr: { class: MapHelper.calculateTownCssClass('Seafoam Islands')() }"
                                      class="city"
                                      data-town="Seafoam Islands" fill="url(#mx-gradient-dae8fc-1-7ea6e0-1-s-0)"
                                      height="12.6" stroke="#6c8ebf" width="12.6" x="182.7" y="375.9"></rect>

                                <rect fill="#ffffff" height="15.4" stroke="none" width="15.4" x="182"
                                      y="90"></rect>
                                <rect data-bind="
                                click:function(){MapHelper.moveToTown('Mt. Moon')},
                                attr: { class: MapHelper.calculateTownCssClass('Mt. Moon')() }"
                                      class="city"
                                      data-town="Mt. Moon" fill="url(#mx-gradient-dae8fc-1-7ea6e0-1-s-0)"
                                      height="12.6"
                                      stroke="#6c8ebf" width="12.6" x="183.5" y="91.5"></rect>

                                <!-- 								<rect fill="#ffffff" height="15.4" stroke="none" width="15.4" x="371.7" y="240.1"></rect>
                                                                <rect class="city" id="Digletts Cave 2" fill="url(#mx-gradient-dae8fc-1-7ea6e0-1-s-0)" height="12.6" stroke="#6c8ebf" width="12.6" x="373.1" y="241.5"></rect>
                                 -->
                                <rect fill="#ffffff" height="15.4" stroke="none" width="15.4" x="451.5"
                                      y="79.1"></rect>
                                <rect data-bind="
                                click:function(){MapHelper.moveToTown('Rock Tunnel')},
                                attr: { class: MapHelper.calculateTownCssClass('Rock Tunnel')() }"
                                      class="city"
                                      data-town="Rock Tunnel" fill="url(#mx-gradient-dae8fc-1-7ea6e0-1-s-0)"
                                      height="12.6"
                                      stroke="#6c8ebf" width="12.6" x="452.9" y="80.5"></rect>

                                <rect fill="#ffffff" height="15.4" stroke="none" width="15.4" x="451.5"
                                      y="103.6"></rect>
                                <rect data-bind="
                                click:function(){MapHelper.moveToTown('Power Plant')},
                                attr: { class: MapHelper.calculateTownCssClass('Power Plant')() }" class="city"
                                      data-town="Power Plant" fill="url(#mx-gradient-dae8fc-1-7ea6e0-1-s-0)"
                                      height="12.6"
                                      stroke="#6c8ebf" width="12.6" x="452.9" y="105"></rect>

                                <rect fill="#ffffff" height="15.4" stroke="none" width="15.4" x="343.6"
                                      y="109.3"></rect>
                                <rect class="city" data-town="Pokemon Day Care"
                                      fill="url(#mx-gradient-dae8fc-1-7ea6e0-1-s-0)"
                                      height="12.6" stroke="#6c8ebf" width="12.6" x="345" y="110.7"
                                      data-bind="click:function(){BreedingHelper.openBreedingModal()}"></rect>
                                <rect class="city" data-town="Underground Entrance"
                                      fill="url(#mx-gradient-dae8fc-1-7ea6e0-1-s-0)"
                                      height="12.6" stroke="#6c8ebf" width="12.6" x="380" y="240.7"
                                      data-bind="click:function(){Underground.openUndergroundModal()}"></rect>
                            </g>
                        </svg>
                    </div>
                </div>
            </div>
        </div>

        <!--left column-->
        <div class="col-lg-3 pull-lg-6">
            <div class="page-item" style="background-color: white; min-height: 180px">
                <div class="row justify-content-sm-center">
                    <div class="col-sm-10">
                        <table class="table pokeball-table borderless">
                            <thead>
                            <tr>
                                <td>Caught</td>
                                <td>#</td>
                                <td>New</td>
                                <td><img
                                        data-bind="tooltip: { title: 'Select which Pokéball to use on caught Pokémon and new Pokémon', trigger: 'hover', placement:'right' }"
                                        src="assets/images/questionmark.png"></td>
                            </tr>
                            </thead>
                            <tbody>
                            <tr>
                                <td>
                                    <img class="pokeball-small clickable" src="assets/images/pokeball/None.png"
                                         data-bind="click: function(){player.setAlreadyCaughtBallSelection(GameConstants.Pokeball.None)}, css: {'pokeball-selected': player._alreadyCaughtBallSelection() == GameConstants.Pokeball.None}"/>
                                </td>
                                <td></td>
                                <td>
                                    <img class="pokeball-small clickable" src="assets/images/pokeball/None.png"
                                         data-bind="click: function(){player.setNotCaughtBallSelection(GameConstants.Pokeball.None)}, css: {'pokeball-selected': player._notCaughtBallSelection() == GameConstants.Pokeball.None}"/>
                                </td>
                            </tr>
                            <tr>
                                <td>
                                    <img class="pokeball-small clickable"
                                         src="assets/images/pokeball/Pokeball-small.png"
                                         data-bind="click: function(){player.setAlreadyCaughtBallSelection(GameConstants.Pokeball.Pokeball)}, css: {'pokeball-selected': player._alreadyCaughtBallSelection() == GameConstants.Pokeball.Pokeball}"/>
                                </td>
                                <td>
                                    <span data-bind="text: player.pokeballsObservable(0)"></span>
                                </td>
                                <td>
                                    <img class="pokeball-small clickable"
                                         src="assets/images/pokeball/Pokeball-small.png"
                                         data-bind="click: function(){player.setNotCaughtBallSelection(GameConstants.Pokeball.Pokeball)}, css: {'pokeball-selected': player._notCaughtBallSelection() == GameConstants.Pokeball.Pokeball}"/>
                                </td>
                            </tr>
                            <tr>
                                <td>
                                    <img class="pokeball-small clickable"
                                         src="assets/images/pokeball/Greatball-small.png"
                                         data-bind="click: function(){player.setAlreadyCaughtBallSelection(GameConstants.Pokeball.Greatball)}, css: {'pokeball-selected': player._alreadyCaughtBallSelection() == GameConstants.Pokeball.Greatball}"/>
                                </td>
                                <td>
                                    <span data-bind="text: player.pokeballsObservable(1)"></span>
                                </td>
                                <td>
                                    <img class="pokeball-small clickable"
                                         src="assets/images/pokeball/Greatball-small.png"
                                         data-bind="click: function(){player.setNotCaughtBallSelection(GameConstants.Pokeball.Greatball)}, css: {'pokeball-selected': player._notCaughtBallSelection() == GameConstants.Pokeball.Greatball}"/>
                                </td>
                            </tr>
                            <tr>
                                <td>
                                    <img class="pokeball-small clickable"
                                         src="assets/images/pokeball/Ultraball-small.png"
                                         data-bind="click: function(){player.setAlreadyCaughtBallSelection(GameConstants.Pokeball.Ultraball)}, css: {'pokeball-selected': player._alreadyCaughtBallSelection() == GameConstants.Pokeball.Ultraball}"/>
                                </td>
                                <td>
                                    <span data-bind="text: player.pokeballsObservable(2)"></span>
                                </td>
                                <td>
                                    <img class="pokeball-small clickable"
                                         src="assets/images/pokeball/Ultraball-small.png"
                                         data-bind="click: function(){player.setNotCaughtBallSelection(GameConstants.Pokeball.Ultraball)}, css: {'pokeball-selected': player._notCaughtBallSelection() == GameConstants.Pokeball.Ultraball}"/>
                                </td>
                            </tr>
                            <tr>
                                <td>
                                    <img class="pokeball-small clickable"
                                         src="assets/images/pokeball/Masterball-small.png"
                                         data-bind="click: function(){player.setAlreadyCaughtBallSelection(GameConstants.Pokeball.Masterball)}, css: {'pokeball-selected': player._alreadyCaughtBallSelection() == GameConstants.Pokeball.Masterball}"/>
                                </td>
                                <td>
                                    <span data-bind="text: player.pokeballsObservable(3)"></span>
                                </td>
                                <td>
                                    <img class="pokeball-small clickable"
                                         src="assets/images/pokeball/Masterball-small.png"
                                         data-bind="click: function(){player.setNotCaughtBallSelection(GameConstants.Pokeball.Masterball)}, css: {'pokeball-selected': player._notCaughtBallSelection() == GameConstants.Pokeball.Masterball}"/>
                                </td>
                            </tr>
                            </tbody>
                        </table>
                    </div>

                </div>
            </div>

            <div class="page-item pokemon-list-container" style="background-color: white">
                <select data-bind="options: GameConstants.SortOptions,
                                   optionsText: 'optionText',
                                   optionsValue: 'optionValue',
                                   value: player._sortOption,
                                   optionsCaption: 'Sort By...'" title="">
                </select>
                <p>
                    Reverse
                    <input class="clickable" type='checkbox' data-bind="checked: player._sortDescending" title=""/>
                </p>
                <table id="pokemonList" class="table table-striped table-hover">
                    <thead>
                    <tr>
                        <th style="margin-left: 9px;">Name</th>
                        <th>Atk</th>
                        <th>Lvl</th>
                    </tr>
                    </thead>
                    <tbody data-bind="template: { name: 'pokemonListTemplate', foreach: player.sortedPokemonList()}">

                    </tbody>
                </table>
            </div>

        </div>

        <!--Right column-->
        <div class="col-lg-3">
            <div class="page-item" style="background-color: white;">
                <div class="card">
                    <div>
                        <span style="text-align:center"
                              data-bind="text: OakItemRunner.getTotalActiveOakItems() + '/' + player.calculateOakItemSlots()()">
                        asd
                        </span>
                        <span style="float:right; margin-right: 10px;">
                            <img data-bind="tooltip: { title: 'Activate Oak items to gain unique bonuses. When an Oak item has gained enough experience you can level it up with money to boost its effect.', trigger: 'hover', placement:'right' }"
                                 src="assets/images/questionmark.png">
                        </span>
                    </div>
                </div>
                <div class="row justify-content-sm-center" data-bind="foreach: OakItemRunner.oakItemList">
                    <div>
                        <div>
                            <img class="clickable" src=""
                                 data-bind="attr:{ src: '/assets/images/oakitems/' + $data.name() + '.png'},
                                  css: {'oak-item-small-selected': OakItemRunner.isActive($data.name()),
                                        'oak-item-small': !OakItemRunner.isActive($data.name()),
                                        'oak-item-locked': !OakItemRunner.isUnlocked($data.name())

                                        },
                                 event: {
                                    mouseover: function(){OakItemRunner.hover($data.name())},
                                    click: function(){OakItemRunner.click($data.name())},
                                    mouseout : function(){OakItemRunner.hoverRelease()}
                                    }">
                        </div>

                    </div>

                </div>

                <div class="card oak-item-info">
                    <div data-bind="if: OakItemRunner.inspectedItem().isUnlocked()">
                        <div class="row justify-content-sm-center">
                            <div style="height:20px;" class="col">
                                <b>
                                    <span data-bind="text: OakItemRunner.inspectedItem().name()"></span>
                                </b>
                            </div>
                        </div>
                        <div class="row justify-content-sm-center">
                            <div class="col">
                                <span data-bind="text: OakItemRunner.inspectedItem().description"></span>
                            </div>
                        </div>

                        <div class="row justify-content-sm-center">
                            <div class="col-sm-11 col-md-8">
                                <div class="progress" style="margin-top: 12px"
                                     data-bind="value: 'exp', tooltip: { title: OakItemRunner.inspectedItem().expProgress, trigger: 'hover' }">
                                    <div class="progress-bar bg-success" role="progressbar"
                                         data-bind="attr:{ style: 'width:' + OakItemRunner.inspectedItem().expPercentage() + '%' }"
                                         aria-valuemin="0" aria-valuemax="100">
                                        <div data-bind="if:OakItemRunner.inspectedItem().canUpgradeExp(),
                                                    disable: !OakItemRunner.inspectedItem().canUpgradeMoney()">
                                            <div class="btn-default"
                                                 data-bind="click: function(){OakItemRunner.inspectedItem().upgrade()}">
                                                Upgrade!
                                            </div>
                                        </div>
                                    </div>

                                </div>
                            </div>
                        </div>
                        <div class="row justify-content-sm-center no-gutters">

                            <div class="col">
                                Lvl.
                                <span data-bind="text: OakItemRunner.inspectedItem().level()"></span>
                            </div>

                            <div class="col">
                                Bonus:
                                <span data-bind="text: OakItemRunner.inspectedItem().calculateBonus()"></span>
                                %
                            </div>
                        </div>
                    </div>
                    <div data-bind="ifnot: OakItemRunner.inspectedItem().isUnlocked()">

                        <div class="row justify-content-sm-center">
                            <div style="height:20px;" class="col">
                                <b>
                                    <span data-bind="text: OakItemRunner.inspectedItem().name()"></span>
                                </b>
                            </div>
                        </div>

                        <div style="min-height:80px; vertical-align: center">
                            Capture <span data-bind="text: OakItemRunner.inspectedItem().unlockReq"></span> Pokémon to
                            unlock!
                        </div>
                    </div>
                </div>

            </div>

            <!-- Current Quest -->
            @import "questDisplay.html"

            <!-- Egg Slots/Breeding-->
            <div data-bind="if: KeyItemHandler.getKeyItemObservableByName('Mystery egg')().isUnlocked()">
                <div class="page-item">
                    <div id='eggList' class="row no-gutters" data-bind="foreach: player.eggList">
                        <div class="col-sm-6 eggSlot" data-bind="visible: $index() < player.eggSlots()"
                             style="border: 1px solid black;">
                            <div data-bind="if: $data !== null">
                                <img data-bind='attr: {src: BreedingHelper.getEggImage($data)}'/>

                                <div class="progress" data-bind='if: progress() < 100,
                                                                 tooltip: {title: ko.pureComputed(function(){return Math.floor(progress()) + "%"}), trigger: "hover"}'>
                                    <div class="progress-bar bg-success" role="progressbar"
                                         data-bind="attr:{ style: 'width:' + $data.progress() + '%' }"
                                         aria-valuemin="0" aria-valuemax="100">
                                    </div>
                                </div>
                                <div data-bind='if: progress() >= 100'>
                                    <button class='btn btn-primary'
                                            data-bind='click: function(){BreedingHelper.hatchPokemonEgg($index())}'>
                                        Hatch!
                                    </button>
                                </div>
                            </div>
                        </div>
                    </div>
                </div>
            </div>
        </div>

    </div>
</div>

<!-- Receive gym badge Modal -->
@import "receiveGymBadge.html"

<!-- Achievements Modal -->
@import "achievements.html"

<!-- Start Sequence Modal-->
@import "startSequence.html"

<!-- Pick Starter Modal-->
@import "pickStarter.html"

<!-- Starter Caught Modal-->
@import "starterCaught.html"

<!-- Hall of Fame Modal -->
@import "hallOfFame.html"

<!-- Shards Modal -->
@import "shards.html"

<!-- Breeding Modal-->
@import "breeding.html"

<!-- Underground Modal -->
@import "underground.html"

<!-- Pokedex Modal-->
@import "pokedex.html"

<!-- Badge Case Modal-->
@import "badgeCase.html"

<!-- Save Modal-->
@import "save.html"

<!-- Quests Modal-->
@import "questModal.html"

<!-- Farm Modal-->
<div class="modal fade noselect" id="farmModal" tabindex="-1" role="dialog"
     aria-labelledby="farmModalLabel">
    <div class="modal-dialog modal-lg" role="document">
        <div class="modal-content">
            <div class="modal-header">
                <h4>Farm</h4>
                <button class="btn btn-success" onclick="FarmRunner.unlockPlot()"
                        data-bind="css: { disabled: !FarmRunner.canBuyPlot()}">
                    <span>Unlock new plot (</span>
                    <!--TODO add farm points image-->
                    <img src="assets/images/currency/money.png">
                    <span data-bind="text: FarmRunner.plotPrice() + ' )'"></span>
                </button>
            </div>
            <div class="modal-body">
                <div id="farmView"
                     class="justify-content-center no-select row">

                    <div class="col-sm-4 col-md-3 col-lg-4">
                        <div class="col-sm-12">
                            <!--TODO add farm currency image-->
                            <img src="assets/images/currency/money.png">
                            <span data-bind="text: ' ' + player.farmPoints()"></span>
                        </div>
                        <ul id="seedList" data-bind="foreach: player.berryList" class="list-group"
                            style="margin-bottom: 5px;">
                            <li class="list-group-item list-group-item-action seed-list-item"
                                data-bind="click: function() {FarmRunner.curBerry = BerryList[GameConstants.BerryType[$index()]]}">
                                <img src="" width="24px"
                                     data-bind="attr:{ src: '/assets/images/items/' + GameConstants.BerryType[$index()] + '.png'}">
                                <span data-bind="text: GameConstants.BerryType[$index()]"></span>
                                <span class="seedAmount" data-bind="text: player.berryList[$index()]()"></span>
                            </li>
                        </ul>

                        <div class="row">
                            <div class="col-sm-12 col-6">
                                <button class="btn btn-primary btn-sm farm-button"
                                        data-bind="click: function(){FarmRunner.plantAll()}">Plant All
                                </button>
                            </div>
                            <div class="col-sm-12 col-6">
                                <button class="btn btn-success btn-sm farm-button"
                                        data-bind="click: function(){FarmRunner.harvestAll()}">Harvest All
                                </button>
                            </div>
                        </div>
                    </div>
                    <div class="col-sm-8 col-md-9 col-lg-8" style="padding-left: 0">
                        <div id="plotList" data-bind="foreach: player.plotList">
                            <div class="plot" data-bind="css :{plotLocked : !$data.isUnlocked()}">
                                <div class="plot-content">
                                    <div class="plotImage">
                                        <img style="width: 100%" src="assets/images/farm/soil.png">
                                        <div data-bind="ifnot:FarmRunner.isEmpty($index())()">
                                            <div class="plotButton"
                                                 data-bind="click: function(){FarmRunner.harvest($index())}, tooltip: {title: FarmRunner.getPlot($index()).formattedTimeLeft, trigger: 'hover', animation: false}">
                                                <img width="100%" height="100%"
                                                     style="max-width: 100%; max-height: 100%"
                                                     src=""
                                                     data-bind="attr:{ src: FarmRunner.getImage($data)}">
                                            </div>
                                        </div>
                                        <div data-bind="if:FarmRunner.isEmpty($index())()">
                                            <div class="plotButton"
                                                 data-bind="click: function(){FarmRunner.plant($index())}">
                                            </div>
                                        </div>
                                    </div>
                                </div>
                            </div>
                        </div>
                    </div>
                </div>
            </div>

            <div class="modal-footer">
                <button type="button" class="btn btn-primary" data-dismiss="modal">Close</button>
            </div>
        </div>
    </div>
</div>

</body>
</html><|MERGE_RESOLUTION|>--- conflicted
+++ resolved
@@ -315,76 +315,7 @@
                 @import "gymView.html"
 
                 <!--ShopView-->
-<<<<<<< HEAD
-                <div id="shopView"
-                     data-bind="if: Game.gameState() == GameConstants.GameState.shop">
-                    <div class="card">
-                        <span>Money:
-                            <span data-bind="text: player.money">todo</span>
-                        </span>
-                    </div>
-                    <div class="row justify-content-center" data-bind="foreach: ShopHandler.shopObservable().items">
-                        <div class="col-sm-3">
-                            <div
-                                    data-bind="click: function() {ShopHandler.setSelected($index())}, attr: {class: ShopHandler.calculateCss($index())}">
-                                <img src="" height="36px"
-                                     data-bind="attr:{ src: '/assets/images/items/' + name() + '.png' }">
-                                <p data-bind="text: GameConstants.humanifyString(name())">Item Name</p>
-                                <p>
-                                    <img src=""
-                                         data-bind="attr:{ src: '/assets/images/currency/' + GameConstants.Currency[currency]+ '.png' }">
-                                    <span data-bind="text: totalPrice">Price</span>
-                                </p>
-                            </div>
-                        </div>
-                    </div>
-                    <div class="row justify-content-center">
-                        <div class="col-11 col-sm-10 col-md-11">
-                            <div class="input-group" style="margin-bottom: 6px; margin-top: 6px">
-                                <span class="input-group-btn">
-                                    <button class="btn btn-secondary smallButton smallFont" type="button"
-                                            onclick="ShopHandler.increaseAmount(-100)">-100
-                                    </button>
-                                </span>
-                                <span class="input-group-btn">
-                                    <button class="btn btn-secondary smallButton smallFont"
-                                            type="button"
-                                            onclick="ShopHandler.increaseAmount(-10)">-10
-                                    </button>
-                                </span>
-                                <span class="input-group-btn">
-                                    <button class="btn btn-danger smallButton smallFont"
-                                            onclick="ShopHandler.resetAmount()">1
-                                    </button>
-                                </span>
-                                <input id="amountOfItems" type="number" class="form-control form-control-number"
-                                       value="1" min="1" required name="amountOfItems"
-                                       oninput="ShopHandler.amount(parseInt($(this).val().toString()) || 0);"
-                                       onchange="ShopHandler.amount(parseInt($(this).val().toString()) || 0);" title="">
-                                <span class="input-group-btn">
-                                    <button class="btn btn-secondary smallButton smallFont" type="button"
-                                            onclick="ShopHandler.increaseAmount(10)">+10
-                                    </button>
-                                </span>
-                                <span class="input-group-btn">
-                                    <button class="btn btn-secondary smallButton smallFont"
-                                            type="button"
-                                            onclick="ShopHandler.increaseAmount(100)">+100
-                                    </button>
-                                </span>
-                                <span class="input-group-btn" style="float: right;">
-                                    <button data-bind="attr: {class: ShopHandler.calculateButtonCss()}"
-                                            onclick="ShopHandler.buyItem()">Buy
-                                    </button>
-                                </span>
-                            </div>
-                        </div>
-                    </div>
-                </div>
-
-=======
                 @import "shopView.html"
->>>>>>> 12c43991
             </div>
 
             <div data-bind="if: Game.gameState() == GameConstants.GameState.dungeon">
@@ -408,12 +339,8 @@
 
             <div data-bind="if:KeyItemHandler.getKeyItemObservableByName('Town map')().isUnlocked()">
                 <div data-bind="if: (Game.gameState() == GameConstants.GameState.fighting || Game.gameState() == GameConstants.GameState.gym || Game.gameState() == GameConstants.GameState.town||
-<<<<<<< HEAD
                     Game.gameState() == GameConstants.GameState.shop || Game.gameState() == GameConstants.GameState.farm)">
-=======
-                    Game.gameState() == GameConstants.GameState.shop)">
                     <p id="mapTooltip" style="visibility: hidden;"></p>
->>>>>>> 12c43991
                     <div class="page-item no-select">
                         <svg id="map" viewBox="0 0 650 400" preserveAspectRatio="xMaxYMax meet">
                             <defs>
@@ -1227,89 +1154,5 @@
 <!-- Quests Modal-->
 @import "questModal.html"
 
-<!-- Farm Modal-->
-<div class="modal fade noselect" id="farmModal" tabindex="-1" role="dialog"
-     aria-labelledby="farmModalLabel">
-    <div class="modal-dialog modal-lg" role="document">
-        <div class="modal-content">
-            <div class="modal-header">
-                <h4>Farm</h4>
-                <button class="btn btn-success" onclick="FarmRunner.unlockPlot()"
-                        data-bind="css: { disabled: !FarmRunner.canBuyPlot()}">
-                    <span>Unlock new plot (</span>
-                    <!--TODO add farm points image-->
-                    <img src="assets/images/currency/money.png">
-                    <span data-bind="text: FarmRunner.plotPrice() + ' )'"></span>
-                </button>
-            </div>
-            <div class="modal-body">
-                <div id="farmView"
-                     class="justify-content-center no-select row">
-
-                    <div class="col-sm-4 col-md-3 col-lg-4">
-                        <div class="col-sm-12">
-                            <!--TODO add farm currency image-->
-                            <img src="assets/images/currency/money.png">
-                            <span data-bind="text: ' ' + player.farmPoints()"></span>
-                        </div>
-                        <ul id="seedList" data-bind="foreach: player.berryList" class="list-group"
-                            style="margin-bottom: 5px;">
-                            <li class="list-group-item list-group-item-action seed-list-item"
-                                data-bind="click: function() {FarmRunner.curBerry = BerryList[GameConstants.BerryType[$index()]]}">
-                                <img src="" width="24px"
-                                     data-bind="attr:{ src: '/assets/images/items/' + GameConstants.BerryType[$index()] + '.png'}">
-                                <span data-bind="text: GameConstants.BerryType[$index()]"></span>
-                                <span class="seedAmount" data-bind="text: player.berryList[$index()]()"></span>
-                            </li>
-                        </ul>
-
-                        <div class="row">
-                            <div class="col-sm-12 col-6">
-                                <button class="btn btn-primary btn-sm farm-button"
-                                        data-bind="click: function(){FarmRunner.plantAll()}">Plant All
-                                </button>
-                            </div>
-                            <div class="col-sm-12 col-6">
-                                <button class="btn btn-success btn-sm farm-button"
-                                        data-bind="click: function(){FarmRunner.harvestAll()}">Harvest All
-                                </button>
-                            </div>
-                        </div>
-                    </div>
-                    <div class="col-sm-8 col-md-9 col-lg-8" style="padding-left: 0">
-                        <div id="plotList" data-bind="foreach: player.plotList">
-                            <div class="plot" data-bind="css :{plotLocked : !$data.isUnlocked()}">
-                                <div class="plot-content">
-                                    <div class="plotImage">
-                                        <img style="width: 100%" src="assets/images/farm/soil.png">
-                                        <div data-bind="ifnot:FarmRunner.isEmpty($index())()">
-                                            <div class="plotButton"
-                                                 data-bind="click: function(){FarmRunner.harvest($index())}, tooltip: {title: FarmRunner.getPlot($index()).formattedTimeLeft, trigger: 'hover', animation: false}">
-                                                <img width="100%" height="100%"
-                                                     style="max-width: 100%; max-height: 100%"
-                                                     src=""
-                                                     data-bind="attr:{ src: FarmRunner.getImage($data)}">
-                                            </div>
-                                        </div>
-                                        <div data-bind="if:FarmRunner.isEmpty($index())()">
-                                            <div class="plotButton"
-                                                 data-bind="click: function(){FarmRunner.plant($index())}">
-                                            </div>
-                                        </div>
-                                    </div>
-                                </div>
-                            </div>
-                        </div>
-                    </div>
-                </div>
-            </div>
-
-            <div class="modal-footer">
-                <button type="button" class="btn btn-primary" data-dismiss="modal">Close</button>
-            </div>
-        </div>
-    </div>
-</div>
-
 </body>
 </html>