<!DOCTYPE html>
<html>
<head>
    <title>Pokéclicker</title>
    <link href="/assets/images/favicon.ico" rel="icon" type="image/x-icon"/>
    <script type="text/html" id="pokemonListTemplate">
        <tr data-bind='ifnot: $data.breeding()'>
            <td>
                <img class="smallImage"
                     data-bind="attr:{ src: PokemonHelper.getImage($data, player.alreadyCaughtPokemonShiny($data.name)) }"
                     src=""/>
                <span data-bind="text: name">Name</span>
            </td>
            <td data-bind="text: attack">Atk</td>
            <td data-bind="text: levelObservable">Lvl</td>
        </tr>
    </script>

    <script type="text/html" id="achievementListTemplate">
        <tr data-bind="css: { 'table-success': isCompleted() , 'table-danger': !isCompleted() }">
            <td><span data-bind="text: name">Name</span></td>
            <td data-bind="text: description">Description</td>
            <td><span data-bind="text: getProgress()">1</span>/<span data-bind="text: property.requiredValue">2</span>
            </td>
            <td><span data-bind="text: getProgressPercentage()"></span>%</td>

            <td>+<span data-bind="text: bonus"><Bonus></Bonus></span>%</td>
        </tr>
    </script>

    <script type="text/html" id="treasureListTemplate">
        <tr data-bind='if: amount() > 0'>
            <td class='vertical-middle'>
                <img class='mineInventoryItem' data-bind='attr:{ src: "assets/images/underground/"+id+".png" }'>
                <span data-bind='text: "("+$data.amount()+")"'></span>
            </td>
            <td class='vertical-middle' data-bind='text: name'></td>
            <!-- ko if: valueType == "Mine Egg" -->
            <td></td>
            <!-- /ko -->
            <!-- ko ifnot: valueType == "Mine Egg" -->
            <td class='vertical-middle'
                data-bind='text: value + " " + UndergroundItem.getFullResourceName(valueType, value)'></td>
            <!-- /ko -->
            <td class='vertical-middle'>
                <button class='btn btn-success tooltipRightMine'
                        data-bind='click: function(){ Underground.sellMineItem(id) },
                                   css: { disabled: amount() <= 0 || (valueType === "Mine Egg" && !player.hasFreeEggSlot()) },
                                   text: valueType === "Mine Egg" ? "Breed" : "Sell"'>
                </button>
            </td>
        </tr>
    </script>

    <!--jQuery-->
    <script src="libs/jquery.min.js"></script>

    <!--Knockout-->
    <script src="libs/knockout-latest.js"></script>

    <!--Minified scripts-->
    <script src="scripts/script.min.js"></script>

    <!--Tether-->
    <script src="libs/tether.min.js"></script>

    <!--Bootstrap-->
    <link href="libs/bootstrap.min.css" rel="stylesheet">
    <script src="libs/bootstrap.min.js"></script>

    <!--Notify-->
    <script src="libs/bootstrap-notify.min.js"></script>

    <!--Motio-->
    <script src="libs/motio.js"></script>

    <!--Minified styles-->
    <link href="styles/styles.min.css" rel="stylesheet">

    <style>
        .loader {
            position: fixed;
            top: 0;
            height: 100%;
            width: 100%;
            background-color: #79c9fa;
            background-size: cover;
            z-index: 9999;
        }

        .loader-wrapper {
            height: 100%;
            width: 100%;
            position: relative;
        }
    </style>

</head>
<body class="no-select">
@import "splash.html"

<!-- Game menu-->
@import "gameMenu.html"

<!-- Donate modal-->
@import "donate.html"

<!-- Get Keyitem modal-->
@import "getKeyItem.html"

<!-- Show keyitems modal-->
@import "itemModal.html"

<div class="container">
    <div class="row justify-content-center">
        <h1>Pokéclicker</h1>
    </div>
    <div class="row justify-content-lg-center" style="text-align: center">

        <!--The next two divs switch around on large screens. This way, battle screen/map is on top on smaller screens-->
        <!--Middle column-->
        <div class="col-lg-6 push-lg-3">
            <div id="interactionView" class="page-item" style="background-color: white">

                <div data-bind="if: (Game.gameState() === GameConstants.GameState.fighting ||
                                     Game.gameState() === GameConstants.GameState.dungeon ||
                                     Game.gameState() === GameConstants.GameState.paused ||
                                     Game.gameState() === GameConstants.GameState.town ||
                                     Game.gameState() === GameConstants.GameState.shop)">
                    <div class="card">
                        <table width="100%">
                            <tr>
                                <td width="33.33%">
                                    <span style="display: inline;">
                                        <img title="Money" src="assets/images/currency/money.png">
                                        <span data-bind="text: player.money"></span>
                                    </span>
                                </td>
                                <td width="33.33%">
                                    <span style="display: inline;">
                                        <img title="Dungeon Tokens" src="assets/images/currency/dungeonToken.png">
                                        <span data-bind="text: player.dungeonTokens">Not yet</span>
                                    </span>
                                </td>
                                <td width="33.33%">
                                    <span style="display: inline;">
                                        <img title="Quest points" src="assets/images/currency/questPoint.png">
                                        <span data-bind="text: player.questPoints">Not yet</span>
                                    </span>
                                </td>
                            </tr>
                        </table>
                    </div>
                </div>

                <!--RouteBattleView-->
                <!--Use the base battle layout for fighting and dungeons.-->
                <div data-bind="if: (Game.gameState() === GameConstants.GameState.fighting || Game.gameState() === GameConstants.GameState.dungeon || Game.gameState() === GameConstants.GameState.paused || Game.gameState() === GameConstants.GameState.town)"
                     id="routeBattleView">

                    <div data-bind="if: Game.gameState() === GameConstants.GameState.fighting">
                        <div style="height: 190px; display: block;" class="col-lg-12">
                            <div class="col-lg-12" style="display: block;">
                                Route
                                <span data-bind="text: player.route">number</span>
                                <!--If all Pokémon on the route are caught-->
                                <span data-bind="if: (!RouteHelper.routeCompleted(player.route(), player.region, true) && RouteHelper.routeCompleted(player.route(), player.region, false))">
                                    <img title="You have captured all Pokémon on this route!" class="pokeball-smallest"
                                         src="assets/images/pokeball/Pokeball-small.png"/>
                                </span>

                                <!--If all Pokémon on the route are caught shiny-->
                                <span data-bind="if: RouteHelper.routeCompleted(player.route(), player.region, true)">
                                    <img title="You have captured all Pokémon shiny on this route!"
                                         class="pokeball-smallest"
                                         src="assets/images/pokeball/Pokeball-shiny-small.png"/>
                                </span>

                                <br>
                                <span data-bind="text: player.routeKillsObservable(player.route())">kills</span>/<span
                                    data-bind="text: player.routeKillsNeeded">killsneeded</span><br>
                            </div>

                            <span data-bind="text: Battle.enemyPokemon().name">Pokemon name</span>

                            <!--This comment has to be here, otherwise the Pokéball is too far to the right #HTML-->
                            <span data-bind="if: (!player.alreadyCaughtPokemonShiny(Battle.enemyPokemon().name) && player.alreadyCaughtPokemon(Battle.enemyPokemon().name))">
                                <img title="You have captured this Pokémon!" class="pokeball-smallest"
                                     src="assets/images/pokeball/Pokeball-small.png"/>
                            </span>

                            <!--This comment has to be here, otherwise the Pokéball is too far to the right #HTML-->
                            <span data-bind="if: player.alreadyCaughtPokemonShiny(Battle.enemyPokemon().name)">
                                <img title="You have captured this Pokémon shiny!" class="pokeball-smallest"
                                     src="assets/images/pokeball/Pokeball-shiny-small.png"/>
                            </span>

                            <br>
                            <div style="height: 96px;">
                                <div data-bind="ifnot: Battle.catching">
                                    <img class="clickable" id="enemy"
                                         data-bind="click: function() {Battle.clickAttack()},
                                                    attr:{ src: PokemonHelper.getImage(Battle.enemyPokemon(), Battle.enemyPokemon().shiny) }"
                                         src=""/>
                                </div>
                                <div data-bind="if: Battle.catching">
                                    <img class="pokeball-animated"
                                         data-bind="attr:{ src: '/assets/images/pokeball/' + GameConstants.Pokeball[Battle.pokeball()] + '.png' }"
                                         src=""/>
                                </div>
                            </div>
                            <div class="progress">
                                <div class="progress-bar bg-danger" role="progressbar"
                                     data-bind="attr:{ style: 'width:' + Battle.enemyPokemon().healthPercentage() + '%' }"
                                     aria-valuemin="0" aria-valuemax="100">

                                </div>
                            </div>
                        </div>
                        <span data-bind="text: Battle.enemyPokemon().health">health</span><span>/</span>
                        <!---->
                        <span
                                data-bind="text: Battle.enemyPokemon().maxHealth">maxHealth</span>
                    </div>

                    <!--If the player is in a dungeon-->
                    <div data-bind="if: Game.gameState() === GameConstants.GameState.dungeon">
                        <div class="col-lg-12" style="display: block; height: 170px">
                            <div>
                                <span data-bind="text: DungeonRunner.dungeon.name()">Dungeon name</span>
                                <!--If all Pokémon on the route are caught-->
                                <span data-bind="if: (!DungeonRunner.dungeonCompleted(DungeonRunner.dungeon, true) && DungeonRunner.dungeonCompleted(DungeonRunner.dungeon, false))">
                                    <img title="You have captured all Pokémon on this route!" class="pokeball-smallest"
                                         src="assets/images/pokeball/Pokeball-small.png"/>
                                </span>

                                <!--If all Pokémon on the route are caught shiny-->
                                <span data-bind="if: DungeonRunner.dungeonCompleted(DungeonRunner.dungeon, true)">
                                    <img title="You have captured all Pokémon shiny on this route!"
                                         class="pokeball-smallest"
                                         src="assets/images/pokeball/Pokeball-shiny-small.png"/>
                                </span>
                                <br>
                                <div id="dungeonTimer" class="progress">
                                    <div class="progress-bar" role="progressbar"
                                         data-bind="text: DungeonRunner.timeLeftSeconds(), attr:{ style: 'width:' + DungeonRunner.timeLeftPercentage() + '%' }"
                                         aria-valuemin="0" aria-valuemax="100">
                                    </div>
                                </div>
                            </div>

                            <div data-bind="if: (DungeonRunner.fighting() || DungeonBattle.catching)">
                                <span data-bind="text: DungeonBattle.enemyPokemon().name">Pokemon name</span>

                                <!--This comment has to be here, otherwise the Pokéball is too far to the right #HTML-->
                                <span data-bind="if: (!player.alreadyCaughtPokemonShiny(Battle.enemyPokemon().name) && player.alreadyCaughtPokemon(Battle.enemyPokemon().name))">
                                    <img title="You have captured this Pokémon!" class="pokeball-smallest"
                                         src="assets/images/pokeball/Pokeball-small.png"/>
                                </span>

                                <!--This comment has to be here, otherwise the Pokéball is too far to the right #HTML-->
                                <span data-bind="if: player.alreadyCaughtPokemonShiny(Battle.enemyPokemon().name)">
                                    <img title="You have captured this Pokémon shiny!" class="pokeball-smallest"
                                         src="assets/images/pokeball/Pokeball-shiny-small.png"/>
                                </span>

                                <br>
                                <div style="height: 96px;">
                                    <div data-bind="ifnot: DungeonBattle.catching">
                                        <img id="dungeonEnemy"
                                             data-bind="click: function() {DungeonBattle.clickAttack()}, attr:{ src: PokemonHelper.getImage(DungeonBattle.enemyPokemon(), DungeonBattle.enemyPokemon().shiny) }"
                                             src=""/>
                                    </div>
                                    <div data-bind="if: DungeonBattle.catching">
                                        <img class="pokeball-animated"
                                             data-bind="attr:{ src: '/assets/images/pokeball/' + GameConstants.Pokeball[DungeonBattle.pokeball()] + '.png' }"
                                             src=""/>
                                    </div>
                                </div>
                                <div class="progress">
                                    <div class="progress-bar" role="progressbar"
                                         data-bind="attr:{ style: 'width:' + DungeonBattle.enemyPokemon().healthPercentage() + '%'}, css: { 'healthbar-boss': DungeonRunner.fightingBoss(), 'bg-danger': !DungeonRunner.fightingBoss()}"
                                         aria-valuemin="0" aria-valuemax="100">
                                    </div>
                                </div>
                            </div>
                            <div data-bind="if: DungeonRunner.map.currentTile().type() === GameConstants.DungeonTile.chest">
                                <img data-bind="click: function(){DungeonRunner.openChest()}"
                                     class="dungeon-chest"
                                     src="assets/images/dungeons/chest.png"/>
                            </div>

                            <div data-bind="if: (DungeonRunner.map.currentTile().type() === GameConstants.DungeonTile.boss && !DungeonRunner.fightingBoss())">
                                <button class="btn btn-danger dungeon-boss-button"
                                        data-bind="click: function(){DungeonRunner.startBossFight()}">Start
                                    Bossfight
                                </button>
                            </div>
                        </div>
                        <div data-bind="if: DungeonRunner.fighting()">
                            <div style="height: 30px">
                                <span data-bind="text: DungeonBattle.enemyPokemon().health">health</span>/<span
                                    data-bind="text: DungeonBattle.enemyPokemon().maxHealth">maxHealth</span>
                            </div>
                        </div>
                        <div data-bind="ifnot: DungeonRunner.fighting()">
                            <div style="height: 30px"></div>
                        </div>
                    </div>
                    <div data-bind="ifnot: Game.gameState() === GameConstants.GameState.town">
                        <div class="card">
                            <table width="100%">
                                <tr>

                                    <td width="50%">
                                    <span style="display: inline;">Pokémon Attack:
                                        <span
                                                data-bind="text: player.pokemonAttackObservable"></span>
                                    </span>
                                    </td>
                                    <td width="50%">
                                    <span style="display: inline;">Click Attack:
                                        <span
                                                data-bind="text: player.clickAttackObservable"></span>
                                    </span>
                                    </td>
                                </tr>
                            </table>
                        </div>
                    </div>
                </div>

                <!--TownView-->

                @import "townView.html"

                <!--GymView-->
                @import "gymView.html"

                <!--ShopView-->
                @import "shopView.html"
            </div>

            <div data-bind="if: Game.gameState() === GameConstants.GameState.dungeon">
                <div class="page-item no-select" style="background-color: white">
                    <div class="dungeon">
                        <div class="card">
                            <span data-bind="text: DungeonRunner.dungeon.name()"></span>
                        </div>
                        <div class="row justify-content-sm-center">
                            <div class="dungeon-board"
                                 data-bind="foreach: DungeonRunner.map.board()">
                                <div class="row" data-bind="foreach: $data">
                                    <div data-bind=" click: function(){DungeonRunner.map.moveToCoordinates($context.$index(), $parentContext.$index()) }, attr: { class: $data.cssClass}">
                                    </div>
                                </div>
                            </div>
                        </div>
                    </div>
                </div>
            </div>

            <div data-bind="if:KeyItemHandler.getKeyItemObservableByName('Town map')().isUnlocked()">
                <div data-bind="if: (Game.gameState() === GameConstants.GameState.fighting || Game.gameState() === GameConstants.GameState.gym || Game.gameState() === GameConstants.GameState.town||
                    Game.gameState() === GameConstants.GameState.shop || Game.gameState() === GameConstants.GameState.farm)">
                    <p id="mapTooltip" style="visibility: hidden;"></p>
                    <div class="page-item no-select">
                        <svg id="map" viewBox="0 0 650 400" preserveAspectRatio="xMaxYMax meet">
                            <defs>
                                <lineargradient id="mx-gradient-f8cecc-1-ea583b-1-s-0" x1="0%" x2="0%" y1="0%"
                                                y2="100%">
                                    <stop offset="0%" style="stop-color:#909090"></stop>
                                    <stop offset="100%" style="stop-color:#c1c1c1"></stop>
                                </lineargradient>
                                <lineargradient id="mx-gradient-dae8fc-1-7ea6e0-1-s-0" x1="0%" x2="0%" y1="0%"
                                                y2="100%">
                                    <stop offset="0%" style="stop-color:#DAE8FC"></stop>
                                    <stop offset="100%" style="stop-color:#7EA6E0"></stop>
                                </lineargradient>
                            </defs>

<<<<<<< HEAD
                            @import "KantoSVG.html"
                            @import "JohtoSVG.html"

=======
                            <g transform="translate(-1,-1)">
                                <image id="mapImage" height="420.7" width="651"></image>

                                <!--Route 1-->
                                <g transform="rotate(90,83.65,263.2)"
                                   data-bind="click:function(){ MapHelper.moveToRoute(1, 0); } ">
                                    <rect data-route='1'
                                          data-bind="attr: { class: MapHelper.calculateRouteCssClass(1,0)() }"
                                          height="28"
                                          width="80.1"
                                          x="51.3" y="250.2"></rect>
                                    <text font-size="13px" x="82.3" y="268.2">1</text>
                                </g>

                                <!--Route 2-->
                                <g transform="rotate(90,83.65,263.2)"
                                   data-bind="click:function(){ MapHelper.moveToRoute(2, 0); } ">
                                    <rect data-route='2'
                                          data-bind="attr: { class: MapHelper.calculateRouteCssClass(2,0)() }"
                                          height="28"
                                          width="120.1"
                                          x="-70" y="250.2"></rect>
                                    <text font-size="13px" x="5" y="268.2">2</text>
                                </g>

                                <!--Route 3-->
                                <g data-bind="click:function(){ MapHelper.moveToRoute(3, 0); } ">
                                    <rect data-route='3'
                                          data-bind="attr: { class: MapHelper.calculateRouteCssClass(3,0)() }"
                                          height="28"
                                          width="112.1"
                                          x="92.3" y="100.1"></rect>
                                    <text x="140" y="120.1">3</text>
                                </g>

                                <!--Route 4-->
                                <g data-bind="click:function(){ MapHelper.moveToRoute(4, 0); } ">
                                    <rect data-route='4'
                                          data-bind="attr: { class: MapHelper.calculateRouteCssClass(4,0)() }"
                                          height="28"
                                          width="170"
                                          x="174.3" y="72.8"></rect>
                                    <text x="254.3" y="92.8">4</text>
                                </g>

                                <!--Route 5-->
                                <g transform="rotate(90,31.5,9.5)"
                                   data-bind="click:function(){ MapHelper.moveToRoute(5, 0); } ">
                                    <rect data-route='5'
                                          data-bind="attr: { class: MapHelper.calculateRouteCssClass(5,0)() }"
                                          height="28"
                                          width="70"
                                          x="120" y="-324"></rect>
                                    <text x="155" y="-305">5</text>
                                </g>

                                <!--Route 6-->
                                <g transform="rotate(90,31.5,9.5)"
                                   data-bind="click:function(){ MapHelper.moveToRoute(6, 0); } ">
                                    <rect data-route='6'
                                          data-bind="attr: { class: MapHelper.calculateRouteCssClass(6,0)() }"
                                          height="28"
                                          width="70"
                                          x="200" y="-324"></rect>
                                    <text x="230" y="-305">6</text>
                                </g>

                                <!--Route 7-->
                                <g data-bind="click:function(){ MapHelper.moveToRoute(7, 0); } ">
                                    <rect data-route='7'
                                          data-bind="attr: { class: MapHelper.calculateRouteCssClass(7,0)() }"
                                          height="28"
                                          width="112.1"
                                          x="345.3" y="152.1"></rect>
                                    <text x="395.3" y="173.1">7</text>
                                </g>

                                <!--Route 8-->
                                <g data-bind="click:function(){ MapHelper.moveToRoute(8, 0); } ">
                                    <rect data-route='8'
                                          data-bind="attr: { class: MapHelper.calculateRouteCssClass(8,0)() }"
                                          height="28"
                                          width="90.1"
                                          x="270.3" y="152.1"></rect>
                                    <text x="304.3" y="172.1">8</text>
                                </g>

                                <!--Route 9-->
                                <g data-bind="click:function(){ MapHelper.moveToRoute(9, 0); } ">
                                    <rect data-route='9'
                                          data-bind="attr: { class: MapHelper.calculateRouteCssClass(9,0)() }"
                                          height="28"
                                          width="112.1"
                                          x="345.3" y="72.8"></rect>
                                    <text x="395.3" y="92.8">9</text>
                                </g>

                                <!--Route 10-->
                                <g data-bind="click:function(){ MapHelper.moveToRoute(10, 0); } ">
                                    <rect data-route='10'
                                          data-bind="attr: { class: MapHelper.calculateRouteCssClass(10,0)() }"
                                          height="28"
                                          width="90"
                                          transform="rotate(90,31.5,9.5)"
                                          x="95" y="-430"></rect>
                                    <text x="449" y="142">10</text>
                                </g>

                                <!--Route 11-->
                                <g data-bind="click:function(){ MapHelper.moveToRoute(11, 0); } ">
                                    <rect data-route='11'
                                          data-bind="attr: { class: MapHelper.calculateRouteCssClass(11,0)() }"
                                          height="28"
                                          width="99.3"
                                          x="345.3" y="231.8"></rect>
                                    <text x="395.3" y="252.8">11</text>
                                </g>

                                <!--Route 12-->
                                <g transform="rotate(90,31.5,9.5)"
                                   data-bind="click:function(){ MapHelper.moveToRoute(12, 0); } ">
                                    <rect data-route='12'
                                          data-bind="attr: { class: MapHelper.calculateRouteCssClass(12,0)() }"
                                          height="28"
                                          width="82"
                                          x="200" y="-430"></rect>
                                    <text x="230" y="-410">12</text>
                                </g>

                                <!--Route 13-->
                                <g transform="rotate(90,31.5,9.5)"
                                   data-bind="click:function(){ MapHelper.moveToRoute(13, 0); } ">
                                    <rect data-route='13'
                                          data-bind="attr: { class: MapHelper.calculateRouteCssClass(13,0)() }"
                                          height="28"
                                          width="56"
                                          x="281" y="-430"></rect>
                                    <text x="304" y="-412">13</text>
                                </g>

                                <!--Route 14-->
                                <g data-bind="click:function(){ MapHelper.moveToRoute(14, 0); } ">
                                    <rect data-route='14'
                                          data-bind="attr: { class: MapHelper.calculateRouteCssClass(14,0)() }"
                                          height="28"
                                          width="80.3"
                                          x="363.3" y="287"></rect>
                                    <text x="393.3" y="305.8">14</text>
                                </g>

                                <!--Route 15-->
                                <g data-bind="click:function(){ MapHelper.moveToRoute(15, 0); } ">
                                    <rect data-route='15'
                                          data-bind="attr: { class: MapHelper.calculateRouteCssClass(15,0)() }"
                                          height="28"
                                          width="101.3"
                                          x="290.3" y="314"></rect>
                                    <text x="338.3" y="333">15</text>
                                </g>

                                <!--Route 16-->
                                <g data-bind="click:function(){ MapHelper.moveToRoute(16, 0); } ">
                                    <rect data-route='16'
                                          data-bind="attr: { class: MapHelper.calculateRouteCssClass(16,0)() }"
                                          height="28"
                                          width="130.1"
                                          x="148.3" y="152.1"></rect>
                                    <text x="200.3" y="172.1">16</text>
                                </g>

                                <!--Route 17-->
                                <g transform="rotate(90,31.5,9.5)"
                                   data-bind="click:function(){ MapHelper.moveToRoute(17, 0); } ">
                                    <rect data-route='17'
                                          data-bind="attr: { class: MapHelper.calculateRouteCssClass(17,0)() }"
                                          height="28"
                                          width="137"
                                          x="200" y="-135.3"></rect>
                                    <text x="260" y="-116">17</text>
                                </g>

                                <!--Route 18-->
                                <g data-bind="click:function(){ MapHelper.moveToRoute(18, 0); } ">
                                    <rect data-route='18'
                                          data-bind="attr: { class: MapHelper.calculateRouteCssClass(18,0)() }"
                                          height="28"
                                          width="145.3"
                                          x="148.3" y="314"></rect>
                                    <text x="190.3" y="333">18</text>
                                </g>

                                <!--Route 19-->
                                <g transform="rotate(90,83.65,263.2)"
                                   data-bind="click:function(){ MapHelper.moveToRoute(19, 0); } ">
                                    <rect data-route='19'
                                          data-bind="attr: { class: MapHelper.calculateRouteCssClass(19,0)() }"
                                          height="28"
                                          width="64"
                                          x="151.3" y="35.2"></rect>
                                </g>

                                <!--Route 19-->
                                <g data-bind="click:function(){ MapHelper.moveToRoute(19, 0); } ">
                                    <rect data-route='19'
                                          data-bind="attr: { class: MapHelper.calculateRouteCssClass(19,0)() }"
                                          height="28"
                                          width="105.3"
                                          x="188.3" y="367"></rect>
                                    <text x="235.3" y="387">19</text>
                                </g>

                                <!--Route 20-->
                                <g data-bind="click:function(){ MapHelper.moveToRoute(20, 0); } ">
                                    <rect data-route='20'
                                          data-bind="attr: { class: MapHelper.calculateRouteCssClass(20,0)() }"
                                          height="28"
                                          width="99"
                                          x="90.3" y="367"></rect>
                                    <text x="129.3" y="387">20</text>
                                </g>

                                <!--Route 21-->
                                <g transform="rotate(90,83.65,263.2)"
                                   data-bind="click:function(){ MapHelper.moveToRoute(21, 0); } ">
                                    <rect data-route='21'
                                          data-bind="attr: { class: MapHelper.calculateRouteCssClass(21,0)() }"
                                          height="28"
                                          width="80.1"
                                          x="121.3" y="250.2"></rect>
                                    <text transform="rotate(-90,166.65,263.2)" font-size="12px" x="158.3" y="268.2">
                                        21
                                    </text>
                                </g>

                                <!--Route 22-->
                                <g data-bind="click:function(){ MapHelper.moveToRoute(22, 0); } ">
                                    <rect data-route='22'
                                          data-bind="attr: { class: MapHelper.calculateRouteCssClass(22,0)() }"
                                          height="28"
                                          width="75"
                                          x="15.3" y="205"></rect>
                                    <text x="39.3" y="225">22</text>
                                </g>

                                <!--Route 23-->
                                <g transform="rotate(90,83.65,263.2)"
                                   data-bind="click:function(){ MapHelper.moveToRoute(23, 0); } ">
                                    <rect data-route='23'
                                          data-bind="attr: { class: MapHelper.calculateRouteCssClass(23,0)() }"
                                          height="28"
                                          width="116"
                                          x="-90" y="304"></rect>
                                    <text x="-25" y="323">23</text>
                                </g>

                                <!--Route 24-->
                                <g data-bind="click:function(){ MapHelper.moveToRoute(24, 0); } ">
                                    <rect data-route='24' transform="rotate(90,31.5,9.5)"
                                          data-bind="attr: { class: MapHelper.calculateRouteCssClass(24,0)() }"
                                          height="28"
                                          width="40"
                                          x="67" y="-324"></rect>
                                    <text x="343" y="64.8">24</text>
                                </g>

                                <!--Route 25-->
                                <g data-bind="click:function(){ MapHelper.moveToRoute(25, 0); } ">
                                    <rect data-route='25'
                                          data-bind="attr: { class: MapHelper.calculateRouteCssClass(25,0)() }"
                                          height="28"
                                          width="83"
                                          x="337" y="18"></rect>
                                    <text x="369" y="38">25</text>
                                </g>

                                <path d="M 70 108.39 L 78.29 100.1 L 89.71 100.1 L 98 108.39 L 98 119.81 L 89.71 128.1 L 78.29 128.1 L 70 119.81 Z"
                                      fill="#ffffff" stroke="#000000" stroke-miterlimit="10" stroke-width="1.4">
                                </path>
                                <path class="city" data-town="Pewter City"
                                      data-bind="
                                      click:function(){MapHelper.moveToTown('Pewter City')},
                                      attr: { class: MapHelper.calculateTownCssClass('Pewter City')() }"
                                      d="M 72.8 109.53 L 79.43 102.9 L 88.57 102.9 L 95.2 109.53 L 95.2 118.67 L 88.57 125.3 L 79.43 125.3 L 72.8 118.67 Z"
                                      fill="url(#mx-gradient-f8cecc-1-ea583b-1-s-0)" stroke="#b85450"
                                      stroke-miterlimit="10" stroke-width="1.4"></path>
                                <path d="M 70 215.49 L 78.29 207.2 L 89.71 207.2 L 98 215.49 L 98 226.91 L 89.71 235.2 L 78.29 235.2 L 70 226.91 Z"
                                      fill="#ffffff" stroke="#000000" stroke-miterlimit="10" stroke-width="1.4">
                                </path>
                                <path class="city" data-town="Viridian City"
                                      data-bind="
                                      click:function(){MapHelper.moveToTown('Viridian City')},
                                      attr: { class: MapHelper.calculateTownCssClass('Viridian City')() }"
                                      d="M 72.8 216.63 L 79.43 210 L 88.57 210 L 95.2 216.63 L 95.2 225.77 L 88.57 232.4 L 79.43 232.4 L 72.8 225.77 Z"
                                      fill="url(#mx-gradient-f8cecc-1-ea583b-1-s-0)" stroke="#b85450"
                                      stroke-miterlimit="10" stroke-width="1.4"></path>
                                <path d="M 69.3 296.69 L 77.59 288.4 L 89.01 288.4 L 97.3 296.69 L 97.3 308.11 L 89.01 316.4 L 77.59 316.4 L 69.3 308.11 Z"
                                      fill="#ffffff" stroke="#000000" stroke-miterlimit="10" stroke-width=
                                              "1.4"></path>
                                <path class="city" data-town="Pallet Town"
                                      data-bind="
                                      click:function(){MapHelper.moveToTown('Pallet Town')},
                                      attr: { class: MapHelper.calculateTownCssClass('Pallet Town')() }"
                                      d="M 72.1 297.83 L 78.73 291.2 L 87.87 291.2 L 94.5 297.83 L 94.5 306.97 L 87.87 313.6 L 78.73 313.6 L 72.1 306.97 Z"
                                      fill="url(#mx-gradient-f8cecc-1-ea583b-1-s-0)" stroke="#b85450"
                                      stroke-miterlimit="10" stroke-width="1.4"></path>
                                <path d="M 338.1 161.59 L 346.39 153.3 L 357.81 153.3 L 366.1 161.59 L 366.1 173.01 L 357.81 181.3 L 346.39 181.3 L 338.1 173.01 Z"
                                      fill="#ffffff" stroke="#000000" stroke-miterlimit="10"
                                      stroke-width="1.4"></path>
                                <path class="city" data-town="Saffron City"
                                      data-bind="
                                      click:function(){MapHelper.moveToTown('Saffron City')},
                                      attr: { class: MapHelper.calculateTownCssClass('Saffron City')() }"
                                      d="M 340.9 162.73 L 347.53 156.1 L 356.67 156.1 L 363.3 162.73 L 363.3 171.87 L 356.67 178.5 L 347.53 178.5 L 340.9 171.87 Z"
                                      fill="url(#mx-gradient-f8cecc-1-ea583b-1-s-0)" stroke=
                                              "#b85450" stroke-miterlimit="10" stroke-width="1.4"></path>
                                <path d="M 254.1 161.59 L 262.39 153.3 L 273.81 153.3 L 282.1 161.59 L 282.1 173.01 L 273.81 181.3 L 262.39 181.3 L 254.1 173.01 Z"
                                      fill="#ffffff" stroke="#000000" stroke-miterlimit="10"
                                      stroke-width="1.4"></path>
                                <path class="city" data-town="Celadon City"
                                      data-bind="
                                      click:function(){MapHelper.moveToTown('Celadon City')},
                                      attr: { class: MapHelper.calculateTownCssClass('Celadon City')() }"
                                      d="M 256.9 162.73 L 263.53 156.1 L 272.67 156.1 L 279.3 162.73 L 279.3 171.87 L 272.67 178.5 L 263.53 178.5 L 256.9 171.87 Z"
                                      fill="url(#mx-gradient-f8cecc-1-ea583b-1-s-0)" stroke=
                                              "#b85450" stroke-miterlimit="10" stroke-width="1.4"></path>
                                <path d="M 336.7 241.39 L 344.99 233.1 L 356.41 233.1 L 364.7 241.39 L 364.7 252.81 L 356.41 261.1 L 344.99 261.1 L 336.7 252.81 Z"
                                      fill="#ffffff" stroke="#000000" stroke-miterlimit="10"
                                      stroke-width="1.4"></path>
                                <path class="city" data-town="Vermillion City"
                                      data-bind="
                                      click:function(){MapHelper.moveToTown('Vermillion City')},
                                      attr: { class: MapHelper.calculateTownCssClass('Vermillion City')() }"
                                      d="M 339.5 242.53 L 346.13 235.9 L 355.27 235.9 L 361.9 242.53 L 361.9 251.67 L 355.27 258.3 L 346.13 258.3 L 339.5 251.67 Z"
                                      fill="url(#mx-gradient-f8cecc-1-ea583b-1-s-0)" stroke=
                                              "#b85450" stroke-miterlimit="10" stroke-width="1.4"></path>
                                <path d="M 16.1 81.09 L 24.39 72.8 L 35.81 72.8 L 44.1 81.09 L 44.1 92.51 L 35.81 100.8 L 24.39 100.8 L 16.1 92.51 Z"
                                      fill="#ffffff" stroke="#000000" stroke-miterlimit="10" stroke-width="1.4">
                                </path>
                                <path class="city" data-town="Indigo Plateau"
                                      data-bind="
                                      click:function(){MapHelper.moveToTown('Indigo Plateau')},
                                      attr: { class: MapHelper.calculateTownCssClass('Indigo Plateau')() }"
                                      d="M 18.9 82.23 L 25.53 75.6 L 34.67 75.6 L 41.3 82.23 L 41.3 91.37 L 34.67 98 L 25.53 98 L 18.9 91.37 Z"
                                      fill="url(#mx-gradient-f8cecc-1-ea583b-1-s-0)" stroke="#b85450"
                                      stroke-miterlimit="10" stroke-width="1.4"></path>
                                <path d="M 338.1 79.69 L 346.39 71.4 L 357.81 71.4 L 366.1 79.69 L 366.1 91.11 L 357.81 99.4 L 346.39 99.4 L 338.1 91.11 Z"
                                      fill="#ffffff" stroke="#000000" stroke-miterlimit="10" stroke-width=
                                              "1.4"></path>
                                <path class="city" data-town="Cerulean City"
                                      data-bind="
                                      click:function(){MapHelper.moveToTown('Cerulean City')},
                                      attr: { class: MapHelper.calculateTownCssClass('Cerulean City')() }"
                                      d="M 340.9 80.83 L 347.53 74.2 L 356.67 74.2 L 363.3 80.83 L 363.3 89.97 L 356.67 96.6 L 347.53 96.6 L 340.9 89.97 Z"
                                      fill="url(#mx-gradient-f8cecc-1-ea583b-1-s-0)" stroke="#b85450"
                                      stroke-miterlimit="10" stroke-width="1.4"></path>
                                <path d="M 445.2 162.99 L 453.49 154.7 L 464.91 154.7 L 473.2 162.99 L 473.2 174.41 L 464.91 182.7 L 453.49 182.7 L 445.2 174.41 Z"
                                      fill="#ffffff" stroke="#000000" stroke-miterlimit="10"
                                      stroke-width="1.4"></path>
                                <path class="city" data-town="Lavender Town"
                                      data-bind="
                                      click:function(){MapHelper.moveToTown('Lavender Town')},
                                      attr: { class: MapHelper.calculateTownCssClass('Lavender Town')() }"
                                      d="M 448 164.13 L 454.63 157.5 L 463.77 157.5 L 470.4 164.13 L 470.4 173.27 L 463.77 179.9 L 454.63 179.9 L 448 173.27 Z"
                                      fill="url(#mx-gradient-f8cecc-1-ea583b-1-s-0)" stroke="#b85450"
                                      stroke-miterlimit="10" stroke-width="1.4"></path>
                                <rect fill="#ffffff" height="15.4" stroke="none" width="15.4" x="456.4"
                                      y="166.6"></rect>
                                <rect class="city" data-town="Pokemon Tower"
                                      fill="url(#mx-gradient-dae8fc-1-7ea6e0-1-s-0)"
                                      data-bind="
                                      click:function(){MapHelper.moveToTown('Lavender Town')},
                                      attr: { class: MapHelper.calculateTownCssClass('Lavender Town')() }"
                                      height="12.6" stroke="#6c8ebf" width="12.6" x="457.8" y="168"></rect>
                                <path d="M 284.2 323.29 L 292.49 315 L 303.91 315 L 312.2 323.29 L 312.2 334.71 L 303.91 343 L 292.49 343 L 284.2 334.71 Z"
                                      fill="#ffffff" stroke="#000000" stroke-miterlimit="10" stroke-width=
                                              "1.4"></path>
                                <path class="city" data-town="Fuchsia City"
                                      data-bind="
                                      click:function(){MapHelper.moveToTown('Fuchsia City')},
                                      attr: { class: MapHelper.calculateTownCssClass('Fuchsia City')() }"
                                      d="M 287 324.43 L 293.63 317.8 L 302.77 317.8 L 309.4 324.43 L 309.4 333.57 L 302.77 340.2 L 293.63 340.2 L 287 333.57 Z"
                                      fill="url(#mx-gradient-f8cecc-1-ea583b-1-s-0)" stroke="#b85450"
                                      stroke-miterlimit="10" stroke-width="1.4"></path>
                                <!-- <rect fill="#ffffff" height="15.4" stroke="none" width="15.4" x="295.4" y="326.9"></rect>
                                <rect  class="city" id="Fuchsia City" fill="url(#mx-gradient-dae8fc-1-7ea6e0-1-s-0)" height="12.6" stroke="#6c8ebf" width="12.6" x="296.8" y="328.3"></rect>
                                 -->
                                <path d="M 70 375.79 L 78.29 367.5 L 89.71 367.5 L 98 375.79 L 98 387.21 L 89.71 395.5 L 78.29 395.5 L 70 387.21 Z"
                                      fill="#ffffff" stroke="#000000" stroke-miterlimit="10" stroke-width="1.4">
                                </path>
                                <path class="city" data-town="Cinnabar Island"
                                      data-bind="
                                      click:function(){MapHelper.moveToTown('Cinnabar Island')},
                                      attr: { class: MapHelper.calculateTownCssClass('Cinnabar Island')() }"
                                      d="M 72.8 376.93 L 79.43 370.3 L 88.57 370.3 L 95.2 376.93 L 95.2 386.07 L 88.57 392.7 L 79.43 392.7 L 72.8 386.07 Z"
                                      fill="url(#mx-gradient-f8cecc-1-ea583b-1-s-0)" stroke="#b85450"
                                      stroke-miterlimit="10" stroke-width="1.4"></path>
                                <rect fill="#ffffff" height="15.4" stroke="none" width="15.4" x="81.2"
                                      y="379.4"></rect>
                                <rect class="city" data-town="Pokemon Mansion"
                                      fill="url(#mx-gradient-dae8fc-1-7ea6e0-1-s-0)"
                                      data-bind="
                                      click:function(){MapHelper.moveToTown('Cinnabar Island')},
                                      attr: { class: MapHelper.calculateTownCssClass('Cinnabar Island')() }"
                                      height="12.6" stroke="#6c8ebf" width="12.6" x="82.6" y="380.8"></rect>

                                <rect fill="#ffffff" height="15.4" stroke="none" width="15.4" x="349.3"
                                      y="83.3"></rect>
                                <rect class="city" data-town="Cerulean Cave"
                                      fill="url(#mx-gradient-dae8fc-1-7ea6e0-1-s-0)"
                                      data-bind="
                                      click:function(){MapHelper.moveToTown('Cerulean City')},
                                      attr: { class: MapHelper.calculateTownCssClass('Cerulean Cave')() }"
                                      height="12.6" stroke="#6c8ebf" width="12.6" x="350.7" y="84.7"></rect>

                                <rect fill="#ffffff" height="15.4" stroke="none" width="15.4" x="22.4"
                                      y="109.9"></rect>
                                <rect data-bind="
                                click:function(){MapHelper.moveToTown('Victory Road')},
                                attr: { class: MapHelper.calculateTownCssClass('Victory Road')() }"
                                class="city"
                                data-town="Victory Road" fill="url(#mx-gradient-dae8fc-1-7ea6e0-1-s-0)"
                                      height="12.6" stroke="#6c8ebf" width="12.6" x="23.8" y="111.3"></rect>

                                <rect fill="#ffffff" height="15.4" stroke="none" width="15.4" x="76.3"
                                      y="133"></rect>
                                <rect data-bind="
                                click:function(){MapHelper.moveToTown('Digletts Cave')},
                                attr: { class: MapHelper.calculateTownCssClass('Digletts Cave')() }"
                                      class="city"
                                      data-town="Digletts Cave" fill="url(#mx-gradient-dae8fc-1-7ea6e0-1-s-0)"
                                      height="12.6" stroke="#6c8ebf" width="12.6" x="77.7" y="134.4"></rect>

                                <rect fill="#ffffff" height="15.4" stroke="none" width="15.4" x="76.3"
                                      y="156.1"></rect>
                                <rect data-bind="
                                click:function(){MapHelper.moveToTown('Viridian Forest')},
                                attr: { class: MapHelper.calculateTownCssClass('Viridian Forest')() }"
                                      class="city"
                                      data-town="Viridian Forest" fill="url(#mx-gradient-dae8fc-1-7ea6e0-1-s-0)"
                                      height="12.6" stroke="#6c8ebf" width="12.6" x="77.7" y="157.5"></rect>

                                <rect fill="#ffffff" height="15.4" stroke="none" width="15.4" x="181.3"
                                      y="374.5"></rect>
                                <rect data-bind="
                                click:function(){MapHelper.moveToTown('Seafoam Islands')},
                                attr: { class: MapHelper.calculateTownCssClass('Seafoam Islands')() }"
                                      class="city"
                                      data-town="Seafoam Islands" fill="url(#mx-gradient-dae8fc-1-7ea6e0-1-s-0)"
                                      height="12.6" stroke="#6c8ebf" width="12.6" x="182.7" y="375.9"></rect>

                                <rect fill="#ffffff" height="15.4" stroke="none" width="15.4" x="182"
                                      y="90"></rect>
                                <rect data-bind="
                                click:function(){MapHelper.moveToTown('Mt. Moon')},
                                attr: { class: MapHelper.calculateTownCssClass('Mt. Moon')() }"
                                class="city"
                                data-town="Mt. Moon" fill="url(#mx-gradient-dae8fc-1-7ea6e0-1-s-0)"
                                      height="12.6"
                                      stroke="#6c8ebf" width="12.6" x="183.5" y="91.5"></rect>

                                <!-- 								<rect fill="#ffffff" height="15.4" stroke="none" width="15.4" x="371.7" y="240.1"></rect>
                                                                <rect class="city" id="Digletts Cave 2" fill="url(#mx-gradient-dae8fc-1-7ea6e0-1-s-0)" height="12.6" stroke="#6c8ebf" width="12.6" x="373.1" y="241.5"></rect>
                                 -->
                                <rect fill="#ffffff" height="15.4" stroke="none" width="15.4" x="451.5"
                                      y="79.1"></rect>
                                <rect data-bind="
                                click:function(){MapHelper.moveToTown('Rock Tunnel')},
                                attr: { class: MapHelper.calculateTownCssClass('Rock Tunnel')() }"
                                      class="city"
                                      data-town="Rock Tunnel" fill="url(#mx-gradient-dae8fc-1-7ea6e0-1-s-0)"
                                      height="12.6"
                                      stroke="#6c8ebf" width="12.6" x="452.9" y="80.5"></rect>

                                <rect fill="#ffffff" height="15.4" stroke="none" width="15.4" x="451.5"
                                      y="103.6"></rect>
                                <rect data-bind="
                                click:function(){MapHelper.moveToTown('Power Plant')},
                                attr: { class: MapHelper.calculateTownCssClass('Power Plant')() }" class="city"
                                      data-town="Power Plant" fill="url(#mx-gradient-dae8fc-1-7ea6e0-1-s-0)"
                                      height="12.6"
                                      stroke="#6c8ebf" width="12.6" x="452.9" y="105"></rect>

                                <rect fill="#ffffff" height="15.4" stroke="none" width="15.4" x="343.6"
                                      y="109.3"></rect>
                                <rect class="city" data-town="Pokemon Day Care"
                                      fill="url(#mx-gradient-dae8fc-1-7ea6e0-1-s-0)"
                                      height="12.6" stroke="#6c8ebf" width="12.6" x="345" y="110.7"
                                      data-bind="click:function(){BreedingHelper.openBreedingModal()}"></rect>
                                <rect class="city" data-town="Safari Zone" fill="url(#mx-gradient-dae8fc-1-7ea6e0-1-s-0)"
                                      height="12.6" stroke="#6c8ebf" width="12.6" x="292" y="300.7"
                                      data-bind="click:function(){Safari.openModal()}"></rect>
                                <rect class="city" data-town="Underground Entrance"
                                      fill="url(#mx-gradient-dae8fc-1-7ea6e0-1-s-0)"
                                      height="12.6" stroke="#6c8ebf" width="12.6" x="380" y="240.7"
                                      data-bind="click:function(){Underground.openUndergroundModal()}"></rect>
                                <rect class="city" data-town="Farm"
                                      fill="url(#mx-gradient-dae8fc-1-7ea6e0-1-s-0)"
                                      height="12.6" stroke="#6c8ebf" width="12.6" x="373" y="293.7"
                                      data-bind="click:function(){FarmRunner.openFarmModal()}"></rect>
                            </g>
>>>>>>> 89489edb
                        </svg>
                    </div>
                </div>
            </div>
        </div>

        <!--left column-->
        <div class="col-lg-3 pull-lg-6">
            <div class="page-item" style="background-color: white; min-height: 180px">
                <div class="row justify-content-sm-center">
                    <div class="col-sm-10">
                        <table class="table pokeball-table borderless">
                            <thead>
                            <tr>
                                <td>Caught</td>
                                <td>#</td>
                                <td>New</td>
                                <td><img
                                        data-bind="tooltip: { title: 'Select which Pokéball to use on caught Pokémon and new Pokémon', trigger: 'hover', placement:'right' }"
                                        src="assets/images/questionmark.png"></td>
                            </tr>
                            </thead>
                            <tbody>
                            <tr>
                                <td>
                                    <img class="pokeball-small clickable" src="assets/images/pokeball/None.png"
                                         data-bind="click: function(){player.setAlreadyCaughtBallSelection(GameConstants.Pokeball.None)}, css: {'pokeball-selected': player._alreadyCaughtBallSelection() === GameConstants.Pokeball.None}"/>
                                </td>
                                <td></td>
                                <td>
                                    <img class="pokeball-small clickable" src="assets/images/pokeball/None.png"
                                         data-bind="click: function(){player.setNotCaughtBallSelection(GameConstants.Pokeball.None)}, css: {'pokeball-selected': player._notCaughtBallSelection() === GameConstants.Pokeball.None}"/>
                                </td>
                            </tr>
                            <tr>
                                <td>
                                    <img class="pokeball-small clickable"
                                         src="assets/images/pokeball/Pokeball-small.png"
                                         data-bind="click: function(){player.setAlreadyCaughtBallSelection(GameConstants.Pokeball.Pokeball)}, css: {'pokeball-selected': player._alreadyCaughtBallSelection() === GameConstants.Pokeball.Pokeball}"/>
                                </td>
                                <td>
                                    <span data-bind="text: player.pokeballsObservable(0)"></span>
                                </td>
                                <td>
                                    <img class="pokeball-small clickable"
                                         src="assets/images/pokeball/Pokeball-small.png"
                                         data-bind="click: function(){player.setNotCaughtBallSelection(GameConstants.Pokeball.Pokeball)}, css: {'pokeball-selected': player._notCaughtBallSelection() === GameConstants.Pokeball.Pokeball}"/>
                                </td>
                            </tr>
                            <tr>
                                <td>
                                    <img class="pokeball-small clickable"
                                         src="assets/images/pokeball/Greatball-small.png"
                                         data-bind="click: function(){player.setAlreadyCaughtBallSelection(GameConstants.Pokeball.Greatball)}, css: {'pokeball-selected': player._alreadyCaughtBallSelection() === GameConstants.Pokeball.Greatball}"/>
                                </td>
                                <td>
                                    <span data-bind="text: player.pokeballsObservable(1)"></span>
                                </td>
                                <td>
                                    <img class="pokeball-small clickable"
                                         src="assets/images/pokeball/Greatball-small.png"
                                         data-bind="click: function(){player.setNotCaughtBallSelection(GameConstants.Pokeball.Greatball)}, css: {'pokeball-selected': player._notCaughtBallSelection() === GameConstants.Pokeball.Greatball}"/>
                                </td>
                            </tr>
                            <tr>
                                <td>
                                    <img class="pokeball-small clickable"
                                         src="assets/images/pokeball/Ultraball-small.png"
                                         data-bind="click: function(){player.setAlreadyCaughtBallSelection(GameConstants.Pokeball.Ultraball)}, css: {'pokeball-selected': player._alreadyCaughtBallSelection() === GameConstants.Pokeball.Ultraball}"/>
                                </td>
                                <td>
                                    <span data-bind="text: player.pokeballsObservable(2)"></span>
                                </td>
                                <td>
                                    <img class="pokeball-small clickable"
                                         src="assets/images/pokeball/Ultraball-small.png"
                                         data-bind="click: function(){player.setNotCaughtBallSelection(GameConstants.Pokeball.Ultraball)}, css: {'pokeball-selected': player._notCaughtBallSelection() === GameConstants.Pokeball.Ultraball}"/>
                                </td>
                            </tr>
                            <tr>
                                <td>
                                    <img class="pokeball-small clickable"
                                         src="assets/images/pokeball/Masterball-small.png"
                                         data-bind="click: function(){player.setAlreadyCaughtBallSelection(GameConstants.Pokeball.Masterball)}, css: {'pokeball-selected': player._alreadyCaughtBallSelection() === GameConstants.Pokeball.Masterball}"/>
                                </td>
                                <td>
                                    <span data-bind="text: player.pokeballsObservable(3)"></span>
                                </td>
                                <td>
                                    <img class="pokeball-small clickable"
                                         src="assets/images/pokeball/Masterball-small.png"
                                         data-bind="click: function(){player.setNotCaughtBallSelection(GameConstants.Pokeball.Masterball)}, css: {'pokeball-selected': player._notCaughtBallSelection() === GameConstants.Pokeball.Masterball}"/>
                                </td>
                            </tr>
                            </tbody>
                        </table>
                    </div>

                </div>
            </div>

            <div class="page-item pokemon-list-container" style="background-color: white">
                <select data-bind="options: GameConstants.SortOptions,
                                   optionsText: 'optionText',
                                   optionsValue: 'optionValue',
                                   value: player._sortOption,
                                   optionsCaption: 'Sort By...'" title="">
                </select>
                <p>
                    Reverse
                    <input class="clickable" type='checkbox' data-bind="checked: player._sortDescending" title=""/>
                </p>
                <table id="pokemonList" class="table table-striped table-hover">
                    <thead>
                    <tr>
                        <th style="margin-left: 9px;">Name</th>
                        <th>Atk</th>
                        <th>Lvl</th>
                    </tr>
                    </thead>
                    <tbody data-bind="template: { name: 'pokemonListTemplate', foreach: player.sortedPokemonList()}">

                    </tbody>
                </table>
            </div>

        </div>

        <!--Right column-->
        <div class="col-lg-3">
            <div class="page-item" style="background-color: white;">
                <div class="card">
                    <div>
                        <span style="text-align:center"
                              data-bind="text: OakItemRunner.getTotalActiveOakItems() + '/' + player.calculateOakItemSlots()()">
                        asd
                        </span>
                        <span style="float:right; margin-right: 10px;">
                            <img data-bind="tooltip: { title: 'Activate Oak items to gain unique bonuses. When an Oak item has gained enough experience you can level it up with money to boost its effect.', trigger: 'hover', placement:'right' }"
                                 src="assets/images/questionmark.png">
                        </span>
                    </div>
                </div>
                <div class="row justify-content-sm-center" data-bind="foreach: OakItemRunner.oakItemList">
                    <div>
                        <div>
                            <img class="clickable" src=""
                                 data-bind="attr:{ src: '/assets/images/oakitems/' + $data.name() + '.png'},
                                  css: {'oak-item-small-selected': OakItemRunner.isActive($data.name()),
                                        'oak-item-small': !OakItemRunner.isActive($data.name()),
                                        'oak-item-locked': !OakItemRunner.isUnlocked($data.name())

                                        },
                                 event: {
                                    mouseover: function(){OakItemRunner.hover($data.name())},
                                    click: function(){OakItemRunner.click($data.name())},
                                    mouseout : function(){OakItemRunner.hoverRelease()}
                                    }">
                        </div>

                    </div>

                </div>

                <div class="card oak-item-info">
                    <div data-bind="if: OakItemRunner.inspectedItem().isUnlocked()">
                        <div class="row justify-content-sm-center">
                            <div style="height:20px;" class="col">
                                <b>
                                    <span data-bind="text: OakItemRunner.inspectedItem().name()"></span>
                                </b>
                            </div>
                        </div>
                        <div class="row justify-content-sm-center">
                            <div class="col">
                                <span data-bind="text: OakItemRunner.inspectedItem().description"></span>
                            </div>
                        </div>

                        <div class="row justify-content-sm-center">
                            <div class="col-sm-11 col-md-8">
                                <div class="progress" style="margin-top: 12px"
                                     data-bind="value: 'exp', tooltip: { title: OakItemRunner.inspectedItem().expProgress, trigger: 'hover' }">
                                    <div class="progress-bar bg-success" role="progressbar"
                                         data-bind="attr:{ style: 'width:' + OakItemRunner.inspectedItem().expPercentage() + '%' }"
                                         aria-valuemin="0" aria-valuemax="100">
                                        <div data-bind="if:OakItemRunner.inspectedItem().canUpgradeExp(),
                                                    disable: !OakItemRunner.inspectedItem().canUpgradeMoney()">
                                            <div class="btn-default"
                                                 data-bind="click: function(){OakItemRunner.inspectedItem().upgrade()}">
                                                Upgrade!
                                            </div>
                                        </div>
                                    </div>

                                </div>
                            </div>
                        </div>
                        <div class="row justify-content-sm-center no-gutters">

                            <div class="col">
                                Lvl.
                                <span data-bind="text: OakItemRunner.inspectedItem().level()"></span>
                            </div>

                            <div class="col">
                                Bonus:
                                <span data-bind="text: OakItemRunner.inspectedItem().calculateBonus()"></span>
                                %
                            </div>
                        </div>
                    </div>
                    <div data-bind="ifnot: OakItemRunner.inspectedItem().isUnlocked()">

                        <div class="row justify-content-sm-center">
                            <div style="height:20px;" class="col">
                                <b>
                                    <span data-bind="text: OakItemRunner.inspectedItem().name()"></span>
                                </b>
                            </div>
                        </div>

                        <div style="min-height:80px; vertical-align: center">
                            Capture <span data-bind="text: OakItemRunner.inspectedItem().unlockReq"></span> Pokémon to
                            unlock!
                        </div>
                    </div>
                </div>

            </div>

            <!-- Current Quest -->
            @import "questDisplay.html"

            <!-- Egg Slots/Breeding-->
            @import "breedingDisplay.html"
        </div>

    </div>
</div>

<!-- Receive gym badge Modal -->
@import "receiveGymBadge.html"

<!-- Achievements Modal -->
@import "achievements.html"

<!-- Changelog Modal -->
@import "changelog.html"

<!-- Start Sequence Modal-->
@import "startSequence.html"

<!-- Pick Starter Modal-->
@import "pickStarter.html"

<!-- Starter Caught Modal-->
@import "starterCaught.html"

<!-- Hall of Fame Modal -->
@import "hallOfFame.html"

<!-- Shards Modal -->
@import "shards.html"

<!-- Breeding Modal-->
@import "breeding.html"

<!-- Underground Modal -->
@import "underground.html"

<!-- Pokedex Modal-->
@import "pokedex.html"

<!-- Badge Case Modal-->
@import "badgeCase.html"

<!-- Save Modal-->
@import "save.html"

<!-- Quests Modal-->
@import "questModal.html"

<!-- Farm Modal-->
@import "farmModal.html"

<<<<<<< HEAD
<!-- Ship Modal-->
@import "shipModal.html"
=======
<!-- Safari Modal -->
@import "safariModal.html"
>>>>>>> 89489edb

</body>
</html><|MERGE_RESOLUTION|>--- conflicted
+++ resolved
@@ -378,513 +378,8 @@
                                     <stop offset="100%" style="stop-color:#7EA6E0"></stop>
                                 </lineargradient>
                             </defs>
-
-<<<<<<< HEAD
                             @import "KantoSVG.html"
                             @import "JohtoSVG.html"
-
-=======
-                            <g transform="translate(-1,-1)">
-                                <image id="mapImage" height="420.7" width="651"></image>
-
-                                <!--Route 1-->
-                                <g transform="rotate(90,83.65,263.2)"
-                                   data-bind="click:function(){ MapHelper.moveToRoute(1, 0); } ">
-                                    <rect data-route='1'
-                                          data-bind="attr: { class: MapHelper.calculateRouteCssClass(1,0)() }"
-                                          height="28"
-                                          width="80.1"
-                                          x="51.3" y="250.2"></rect>
-                                    <text font-size="13px" x="82.3" y="268.2">1</text>
-                                </g>
-
-                                <!--Route 2-->
-                                <g transform="rotate(90,83.65,263.2)"
-                                   data-bind="click:function(){ MapHelper.moveToRoute(2, 0); } ">
-                                    <rect data-route='2'
-                                          data-bind="attr: { class: MapHelper.calculateRouteCssClass(2,0)() }"
-                                          height="28"
-                                          width="120.1"
-                                          x="-70" y="250.2"></rect>
-                                    <text font-size="13px" x="5" y="268.2">2</text>
-                                </g>
-
-                                <!--Route 3-->
-                                <g data-bind="click:function(){ MapHelper.moveToRoute(3, 0); } ">
-                                    <rect data-route='3'
-                                          data-bind="attr: { class: MapHelper.calculateRouteCssClass(3,0)() }"
-                                          height="28"
-                                          width="112.1"
-                                          x="92.3" y="100.1"></rect>
-                                    <text x="140" y="120.1">3</text>
-                                </g>
-
-                                <!--Route 4-->
-                                <g data-bind="click:function(){ MapHelper.moveToRoute(4, 0); } ">
-                                    <rect data-route='4'
-                                          data-bind="attr: { class: MapHelper.calculateRouteCssClass(4,0)() }"
-                                          height="28"
-                                          width="170"
-                                          x="174.3" y="72.8"></rect>
-                                    <text x="254.3" y="92.8">4</text>
-                                </g>
-
-                                <!--Route 5-->
-                                <g transform="rotate(90,31.5,9.5)"
-                                   data-bind="click:function(){ MapHelper.moveToRoute(5, 0); } ">
-                                    <rect data-route='5'
-                                          data-bind="attr: { class: MapHelper.calculateRouteCssClass(5,0)() }"
-                                          height="28"
-                                          width="70"
-                                          x="120" y="-324"></rect>
-                                    <text x="155" y="-305">5</text>
-                                </g>
-
-                                <!--Route 6-->
-                                <g transform="rotate(90,31.5,9.5)"
-                                   data-bind="click:function(){ MapHelper.moveToRoute(6, 0); } ">
-                                    <rect data-route='6'
-                                          data-bind="attr: { class: MapHelper.calculateRouteCssClass(6,0)() }"
-                                          height="28"
-                                          width="70"
-                                          x="200" y="-324"></rect>
-                                    <text x="230" y="-305">6</text>
-                                </g>
-
-                                <!--Route 7-->
-                                <g data-bind="click:function(){ MapHelper.moveToRoute(7, 0); } ">
-                                    <rect data-route='7'
-                                          data-bind="attr: { class: MapHelper.calculateRouteCssClass(7,0)() }"
-                                          height="28"
-                                          width="112.1"
-                                          x="345.3" y="152.1"></rect>
-                                    <text x="395.3" y="173.1">7</text>
-                                </g>
-
-                                <!--Route 8-->
-                                <g data-bind="click:function(){ MapHelper.moveToRoute(8, 0); } ">
-                                    <rect data-route='8'
-                                          data-bind="attr: { class: MapHelper.calculateRouteCssClass(8,0)() }"
-                                          height="28"
-                                          width="90.1"
-                                          x="270.3" y="152.1"></rect>
-                                    <text x="304.3" y="172.1">8</text>
-                                </g>
-
-                                <!--Route 9-->
-                                <g data-bind="click:function(){ MapHelper.moveToRoute(9, 0); } ">
-                                    <rect data-route='9'
-                                          data-bind="attr: { class: MapHelper.calculateRouteCssClass(9,0)() }"
-                                          height="28"
-                                          width="112.1"
-                                          x="345.3" y="72.8"></rect>
-                                    <text x="395.3" y="92.8">9</text>
-                                </g>
-
-                                <!--Route 10-->
-                                <g data-bind="click:function(){ MapHelper.moveToRoute(10, 0); } ">
-                                    <rect data-route='10'
-                                          data-bind="attr: { class: MapHelper.calculateRouteCssClass(10,0)() }"
-                                          height="28"
-                                          width="90"
-                                          transform="rotate(90,31.5,9.5)"
-                                          x="95" y="-430"></rect>
-                                    <text x="449" y="142">10</text>
-                                </g>
-
-                                <!--Route 11-->
-                                <g data-bind="click:function(){ MapHelper.moveToRoute(11, 0); } ">
-                                    <rect data-route='11'
-                                          data-bind="attr: { class: MapHelper.calculateRouteCssClass(11,0)() }"
-                                          height="28"
-                                          width="99.3"
-                                          x="345.3" y="231.8"></rect>
-                                    <text x="395.3" y="252.8">11</text>
-                                </g>
-
-                                <!--Route 12-->
-                                <g transform="rotate(90,31.5,9.5)"
-                                   data-bind="click:function(){ MapHelper.moveToRoute(12, 0); } ">
-                                    <rect data-route='12'
-                                          data-bind="attr: { class: MapHelper.calculateRouteCssClass(12,0)() }"
-                                          height="28"
-                                          width="82"
-                                          x="200" y="-430"></rect>
-                                    <text x="230" y="-410">12</text>
-                                </g>
-
-                                <!--Route 13-->
-                                <g transform="rotate(90,31.5,9.5)"
-                                   data-bind="click:function(){ MapHelper.moveToRoute(13, 0); } ">
-                                    <rect data-route='13'
-                                          data-bind="attr: { class: MapHelper.calculateRouteCssClass(13,0)() }"
-                                          height="28"
-                                          width="56"
-                                          x="281" y="-430"></rect>
-                                    <text x="304" y="-412">13</text>
-                                </g>
-
-                                <!--Route 14-->
-                                <g data-bind="click:function(){ MapHelper.moveToRoute(14, 0); } ">
-                                    <rect data-route='14'
-                                          data-bind="attr: { class: MapHelper.calculateRouteCssClass(14,0)() }"
-                                          height="28"
-                                          width="80.3"
-                                          x="363.3" y="287"></rect>
-                                    <text x="393.3" y="305.8">14</text>
-                                </g>
-
-                                <!--Route 15-->
-                                <g data-bind="click:function(){ MapHelper.moveToRoute(15, 0); } ">
-                                    <rect data-route='15'
-                                          data-bind="attr: { class: MapHelper.calculateRouteCssClass(15,0)() }"
-                                          height="28"
-                                          width="101.3"
-                                          x="290.3" y="314"></rect>
-                                    <text x="338.3" y="333">15</text>
-                                </g>
-
-                                <!--Route 16-->
-                                <g data-bind="click:function(){ MapHelper.moveToRoute(16, 0); } ">
-                                    <rect data-route='16'
-                                          data-bind="attr: { class: MapHelper.calculateRouteCssClass(16,0)() }"
-                                          height="28"
-                                          width="130.1"
-                                          x="148.3" y="152.1"></rect>
-                                    <text x="200.3" y="172.1">16</text>
-                                </g>
-
-                                <!--Route 17-->
-                                <g transform="rotate(90,31.5,9.5)"
-                                   data-bind="click:function(){ MapHelper.moveToRoute(17, 0); } ">
-                                    <rect data-route='17'
-                                          data-bind="attr: { class: MapHelper.calculateRouteCssClass(17,0)() }"
-                                          height="28"
-                                          width="137"
-                                          x="200" y="-135.3"></rect>
-                                    <text x="260" y="-116">17</text>
-                                </g>
-
-                                <!--Route 18-->
-                                <g data-bind="click:function(){ MapHelper.moveToRoute(18, 0); } ">
-                                    <rect data-route='18'
-                                          data-bind="attr: { class: MapHelper.calculateRouteCssClass(18,0)() }"
-                                          height="28"
-                                          width="145.3"
-                                          x="148.3" y="314"></rect>
-                                    <text x="190.3" y="333">18</text>
-                                </g>
-
-                                <!--Route 19-->
-                                <g transform="rotate(90,83.65,263.2)"
-                                   data-bind="click:function(){ MapHelper.moveToRoute(19, 0); } ">
-                                    <rect data-route='19'
-                                          data-bind="attr: { class: MapHelper.calculateRouteCssClass(19,0)() }"
-                                          height="28"
-                                          width="64"
-                                          x="151.3" y="35.2"></rect>
-                                </g>
-
-                                <!--Route 19-->
-                                <g data-bind="click:function(){ MapHelper.moveToRoute(19, 0); } ">
-                                    <rect data-route='19'
-                                          data-bind="attr: { class: MapHelper.calculateRouteCssClass(19,0)() }"
-                                          height="28"
-                                          width="105.3"
-                                          x="188.3" y="367"></rect>
-                                    <text x="235.3" y="387">19</text>
-                                </g>
-
-                                <!--Route 20-->
-                                <g data-bind="click:function(){ MapHelper.moveToRoute(20, 0); } ">
-                                    <rect data-route='20'
-                                          data-bind="attr: { class: MapHelper.calculateRouteCssClass(20,0)() }"
-                                          height="28"
-                                          width="99"
-                                          x="90.3" y="367"></rect>
-                                    <text x="129.3" y="387">20</text>
-                                </g>
-
-                                <!--Route 21-->
-                                <g transform="rotate(90,83.65,263.2)"
-                                   data-bind="click:function(){ MapHelper.moveToRoute(21, 0); } ">
-                                    <rect data-route='21'
-                                          data-bind="attr: { class: MapHelper.calculateRouteCssClass(21,0)() }"
-                                          height="28"
-                                          width="80.1"
-                                          x="121.3" y="250.2"></rect>
-                                    <text transform="rotate(-90,166.65,263.2)" font-size="12px" x="158.3" y="268.2">
-                                        21
-                                    </text>
-                                </g>
-
-                                <!--Route 22-->
-                                <g data-bind="click:function(){ MapHelper.moveToRoute(22, 0); } ">
-                                    <rect data-route='22'
-                                          data-bind="attr: { class: MapHelper.calculateRouteCssClass(22,0)() }"
-                                          height="28"
-                                          width="75"
-                                          x="15.3" y="205"></rect>
-                                    <text x="39.3" y="225">22</text>
-                                </g>
-
-                                <!--Route 23-->
-                                <g transform="rotate(90,83.65,263.2)"
-                                   data-bind="click:function(){ MapHelper.moveToRoute(23, 0); } ">
-                                    <rect data-route='23'
-                                          data-bind="attr: { class: MapHelper.calculateRouteCssClass(23,0)() }"
-                                          height="28"
-                                          width="116"
-                                          x="-90" y="304"></rect>
-                                    <text x="-25" y="323">23</text>
-                                </g>
-
-                                <!--Route 24-->
-                                <g data-bind="click:function(){ MapHelper.moveToRoute(24, 0); } ">
-                                    <rect data-route='24' transform="rotate(90,31.5,9.5)"
-                                          data-bind="attr: { class: MapHelper.calculateRouteCssClass(24,0)() }"
-                                          height="28"
-                                          width="40"
-                                          x="67" y="-324"></rect>
-                                    <text x="343" y="64.8">24</text>
-                                </g>
-
-                                <!--Route 25-->
-                                <g data-bind="click:function(){ MapHelper.moveToRoute(25, 0); } ">
-                                    <rect data-route='25'
-                                          data-bind="attr: { class: MapHelper.calculateRouteCssClass(25,0)() }"
-                                          height="28"
-                                          width="83"
-                                          x="337" y="18"></rect>
-                                    <text x="369" y="38">25</text>
-                                </g>
-
-                                <path d="M 70 108.39 L 78.29 100.1 L 89.71 100.1 L 98 108.39 L 98 119.81 L 89.71 128.1 L 78.29 128.1 L 70 119.81 Z"
-                                      fill="#ffffff" stroke="#000000" stroke-miterlimit="10" stroke-width="1.4">
-                                </path>
-                                <path class="city" data-town="Pewter City"
-                                      data-bind="
-                                      click:function(){MapHelper.moveToTown('Pewter City')},
-                                      attr: { class: MapHelper.calculateTownCssClass('Pewter City')() }"
-                                      d="M 72.8 109.53 L 79.43 102.9 L 88.57 102.9 L 95.2 109.53 L 95.2 118.67 L 88.57 125.3 L 79.43 125.3 L 72.8 118.67 Z"
-                                      fill="url(#mx-gradient-f8cecc-1-ea583b-1-s-0)" stroke="#b85450"
-                                      stroke-miterlimit="10" stroke-width="1.4"></path>
-                                <path d="M 70 215.49 L 78.29 207.2 L 89.71 207.2 L 98 215.49 L 98 226.91 L 89.71 235.2 L 78.29 235.2 L 70 226.91 Z"
-                                      fill="#ffffff" stroke="#000000" stroke-miterlimit="10" stroke-width="1.4">
-                                </path>
-                                <path class="city" data-town="Viridian City"
-                                      data-bind="
-                                      click:function(){MapHelper.moveToTown('Viridian City')},
-                                      attr: { class: MapHelper.calculateTownCssClass('Viridian City')() }"
-                                      d="M 72.8 216.63 L 79.43 210 L 88.57 210 L 95.2 216.63 L 95.2 225.77 L 88.57 232.4 L 79.43 232.4 L 72.8 225.77 Z"
-                                      fill="url(#mx-gradient-f8cecc-1-ea583b-1-s-0)" stroke="#b85450"
-                                      stroke-miterlimit="10" stroke-width="1.4"></path>
-                                <path d="M 69.3 296.69 L 77.59 288.4 L 89.01 288.4 L 97.3 296.69 L 97.3 308.11 L 89.01 316.4 L 77.59 316.4 L 69.3 308.11 Z"
-                                      fill="#ffffff" stroke="#000000" stroke-miterlimit="10" stroke-width=
-                                              "1.4"></path>
-                                <path class="city" data-town="Pallet Town"
-                                      data-bind="
-                                      click:function(){MapHelper.moveToTown('Pallet Town')},
-                                      attr: { class: MapHelper.calculateTownCssClass('Pallet Town')() }"
-                                      d="M 72.1 297.83 L 78.73 291.2 L 87.87 291.2 L 94.5 297.83 L 94.5 306.97 L 87.87 313.6 L 78.73 313.6 L 72.1 306.97 Z"
-                                      fill="url(#mx-gradient-f8cecc-1-ea583b-1-s-0)" stroke="#b85450"
-                                      stroke-miterlimit="10" stroke-width="1.4"></path>
-                                <path d="M 338.1 161.59 L 346.39 153.3 L 357.81 153.3 L 366.1 161.59 L 366.1 173.01 L 357.81 181.3 L 346.39 181.3 L 338.1 173.01 Z"
-                                      fill="#ffffff" stroke="#000000" stroke-miterlimit="10"
-                                      stroke-width="1.4"></path>
-                                <path class="city" data-town="Saffron City"
-                                      data-bind="
-                                      click:function(){MapHelper.moveToTown('Saffron City')},
-                                      attr: { class: MapHelper.calculateTownCssClass('Saffron City')() }"
-                                      d="M 340.9 162.73 L 347.53 156.1 L 356.67 156.1 L 363.3 162.73 L 363.3 171.87 L 356.67 178.5 L 347.53 178.5 L 340.9 171.87 Z"
-                                      fill="url(#mx-gradient-f8cecc-1-ea583b-1-s-0)" stroke=
-                                              "#b85450" stroke-miterlimit="10" stroke-width="1.4"></path>
-                                <path d="M 254.1 161.59 L 262.39 153.3 L 273.81 153.3 L 282.1 161.59 L 282.1 173.01 L 273.81 181.3 L 262.39 181.3 L 254.1 173.01 Z"
-                                      fill="#ffffff" stroke="#000000" stroke-miterlimit="10"
-                                      stroke-width="1.4"></path>
-                                <path class="city" data-town="Celadon City"
-                                      data-bind="
-                                      click:function(){MapHelper.moveToTown('Celadon City')},
-                                      attr: { class: MapHelper.calculateTownCssClass('Celadon City')() }"
-                                      d="M 256.9 162.73 L 263.53 156.1 L 272.67 156.1 L 279.3 162.73 L 279.3 171.87 L 272.67 178.5 L 263.53 178.5 L 256.9 171.87 Z"
-                                      fill="url(#mx-gradient-f8cecc-1-ea583b-1-s-0)" stroke=
-                                              "#b85450" stroke-miterlimit="10" stroke-width="1.4"></path>
-                                <path d="M 336.7 241.39 L 344.99 233.1 L 356.41 233.1 L 364.7 241.39 L 364.7 252.81 L 356.41 261.1 L 344.99 261.1 L 336.7 252.81 Z"
-                                      fill="#ffffff" stroke="#000000" stroke-miterlimit="10"
-                                      stroke-width="1.4"></path>
-                                <path class="city" data-town="Vermillion City"
-                                      data-bind="
-                                      click:function(){MapHelper.moveToTown('Vermillion City')},
-                                      attr: { class: MapHelper.calculateTownCssClass('Vermillion City')() }"
-                                      d="M 339.5 242.53 L 346.13 235.9 L 355.27 235.9 L 361.9 242.53 L 361.9 251.67 L 355.27 258.3 L 346.13 258.3 L 339.5 251.67 Z"
-                                      fill="url(#mx-gradient-f8cecc-1-ea583b-1-s-0)" stroke=
-                                              "#b85450" stroke-miterlimit="10" stroke-width="1.4"></path>
-                                <path d="M 16.1 81.09 L 24.39 72.8 L 35.81 72.8 L 44.1 81.09 L 44.1 92.51 L 35.81 100.8 L 24.39 100.8 L 16.1 92.51 Z"
-                                      fill="#ffffff" stroke="#000000" stroke-miterlimit="10" stroke-width="1.4">
-                                </path>
-                                <path class="city" data-town="Indigo Plateau"
-                                      data-bind="
-                                      click:function(){MapHelper.moveToTown('Indigo Plateau')},
-                                      attr: { class: MapHelper.calculateTownCssClass('Indigo Plateau')() }"
-                                      d="M 18.9 82.23 L 25.53 75.6 L 34.67 75.6 L 41.3 82.23 L 41.3 91.37 L 34.67 98 L 25.53 98 L 18.9 91.37 Z"
-                                      fill="url(#mx-gradient-f8cecc-1-ea583b-1-s-0)" stroke="#b85450"
-                                      stroke-miterlimit="10" stroke-width="1.4"></path>
-                                <path d="M 338.1 79.69 L 346.39 71.4 L 357.81 71.4 L 366.1 79.69 L 366.1 91.11 L 357.81 99.4 L 346.39 99.4 L 338.1 91.11 Z"
-                                      fill="#ffffff" stroke="#000000" stroke-miterlimit="10" stroke-width=
-                                              "1.4"></path>
-                                <path class="city" data-town="Cerulean City"
-                                      data-bind="
-                                      click:function(){MapHelper.moveToTown('Cerulean City')},
-                                      attr: { class: MapHelper.calculateTownCssClass('Cerulean City')() }"
-                                      d="M 340.9 80.83 L 347.53 74.2 L 356.67 74.2 L 363.3 80.83 L 363.3 89.97 L 356.67 96.6 L 347.53 96.6 L 340.9 89.97 Z"
-                                      fill="url(#mx-gradient-f8cecc-1-ea583b-1-s-0)" stroke="#b85450"
-                                      stroke-miterlimit="10" stroke-width="1.4"></path>
-                                <path d="M 445.2 162.99 L 453.49 154.7 L 464.91 154.7 L 473.2 162.99 L 473.2 174.41 L 464.91 182.7 L 453.49 182.7 L 445.2 174.41 Z"
-                                      fill="#ffffff" stroke="#000000" stroke-miterlimit="10"
-                                      stroke-width="1.4"></path>
-                                <path class="city" data-town="Lavender Town"
-                                      data-bind="
-                                      click:function(){MapHelper.moveToTown('Lavender Town')},
-                                      attr: { class: MapHelper.calculateTownCssClass('Lavender Town')() }"
-                                      d="M 448 164.13 L 454.63 157.5 L 463.77 157.5 L 470.4 164.13 L 470.4 173.27 L 463.77 179.9 L 454.63 179.9 L 448 173.27 Z"
-                                      fill="url(#mx-gradient-f8cecc-1-ea583b-1-s-0)" stroke="#b85450"
-                                      stroke-miterlimit="10" stroke-width="1.4"></path>
-                                <rect fill="#ffffff" height="15.4" stroke="none" width="15.4" x="456.4"
-                                      y="166.6"></rect>
-                                <rect class="city" data-town="Pokemon Tower"
-                                      fill="url(#mx-gradient-dae8fc-1-7ea6e0-1-s-0)"
-                                      data-bind="
-                                      click:function(){MapHelper.moveToTown('Lavender Town')},
-                                      attr: { class: MapHelper.calculateTownCssClass('Lavender Town')() }"
-                                      height="12.6" stroke="#6c8ebf" width="12.6" x="457.8" y="168"></rect>
-                                <path d="M 284.2 323.29 L 292.49 315 L 303.91 315 L 312.2 323.29 L 312.2 334.71 L 303.91 343 L 292.49 343 L 284.2 334.71 Z"
-                                      fill="#ffffff" stroke="#000000" stroke-miterlimit="10" stroke-width=
-                                              "1.4"></path>
-                                <path class="city" data-town="Fuchsia City"
-                                      data-bind="
-                                      click:function(){MapHelper.moveToTown('Fuchsia City')},
-                                      attr: { class: MapHelper.calculateTownCssClass('Fuchsia City')() }"
-                                      d="M 287 324.43 L 293.63 317.8 L 302.77 317.8 L 309.4 324.43 L 309.4 333.57 L 302.77 340.2 L 293.63 340.2 L 287 333.57 Z"
-                                      fill="url(#mx-gradient-f8cecc-1-ea583b-1-s-0)" stroke="#b85450"
-                                      stroke-miterlimit="10" stroke-width="1.4"></path>
-                                <!-- <rect fill="#ffffff" height="15.4" stroke="none" width="15.4" x="295.4" y="326.9"></rect>
-                                <rect  class="city" id="Fuchsia City" fill="url(#mx-gradient-dae8fc-1-7ea6e0-1-s-0)" height="12.6" stroke="#6c8ebf" width="12.6" x="296.8" y="328.3"></rect>
-                                 -->
-                                <path d="M 70 375.79 L 78.29 367.5 L 89.71 367.5 L 98 375.79 L 98 387.21 L 89.71 395.5 L 78.29 395.5 L 70 387.21 Z"
-                                      fill="#ffffff" stroke="#000000" stroke-miterlimit="10" stroke-width="1.4">
-                                </path>
-                                <path class="city" data-town="Cinnabar Island"
-                                      data-bind="
-                                      click:function(){MapHelper.moveToTown('Cinnabar Island')},
-                                      attr: { class: MapHelper.calculateTownCssClass('Cinnabar Island')() }"
-                                      d="M 72.8 376.93 L 79.43 370.3 L 88.57 370.3 L 95.2 376.93 L 95.2 386.07 L 88.57 392.7 L 79.43 392.7 L 72.8 386.07 Z"
-                                      fill="url(#mx-gradient-f8cecc-1-ea583b-1-s-0)" stroke="#b85450"
-                                      stroke-miterlimit="10" stroke-width="1.4"></path>
-                                <rect fill="#ffffff" height="15.4" stroke="none" width="15.4" x="81.2"
-                                      y="379.4"></rect>
-                                <rect class="city" data-town="Pokemon Mansion"
-                                      fill="url(#mx-gradient-dae8fc-1-7ea6e0-1-s-0)"
-                                      data-bind="
-                                      click:function(){MapHelper.moveToTown('Cinnabar Island')},
-                                      attr: { class: MapHelper.calculateTownCssClass('Cinnabar Island')() }"
-                                      height="12.6" stroke="#6c8ebf" width="12.6" x="82.6" y="380.8"></rect>
-
-                                <rect fill="#ffffff" height="15.4" stroke="none" width="15.4" x="349.3"
-                                      y="83.3"></rect>
-                                <rect class="city" data-town="Cerulean Cave"
-                                      fill="url(#mx-gradient-dae8fc-1-7ea6e0-1-s-0)"
-                                      data-bind="
-                                      click:function(){MapHelper.moveToTown('Cerulean City')},
-                                      attr: { class: MapHelper.calculateTownCssClass('Cerulean Cave')() }"
-                                      height="12.6" stroke="#6c8ebf" width="12.6" x="350.7" y="84.7"></rect>
-
-                                <rect fill="#ffffff" height="15.4" stroke="none" width="15.4" x="22.4"
-                                      y="109.9"></rect>
-                                <rect data-bind="
-                                click:function(){MapHelper.moveToTown('Victory Road')},
-                                attr: { class: MapHelper.calculateTownCssClass('Victory Road')() }"
-                                class="city"
-                                data-town="Victory Road" fill="url(#mx-gradient-dae8fc-1-7ea6e0-1-s-0)"
-                                      height="12.6" stroke="#6c8ebf" width="12.6" x="23.8" y="111.3"></rect>
-
-                                <rect fill="#ffffff" height="15.4" stroke="none" width="15.4" x="76.3"
-                                      y="133"></rect>
-                                <rect data-bind="
-                                click:function(){MapHelper.moveToTown('Digletts Cave')},
-                                attr: { class: MapHelper.calculateTownCssClass('Digletts Cave')() }"
-                                      class="city"
-                                      data-town="Digletts Cave" fill="url(#mx-gradient-dae8fc-1-7ea6e0-1-s-0)"
-                                      height="12.6" stroke="#6c8ebf" width="12.6" x="77.7" y="134.4"></rect>
-
-                                <rect fill="#ffffff" height="15.4" stroke="none" width="15.4" x="76.3"
-                                      y="156.1"></rect>
-                                <rect data-bind="
-                                click:function(){MapHelper.moveToTown('Viridian Forest')},
-                                attr: { class: MapHelper.calculateTownCssClass('Viridian Forest')() }"
-                                      class="city"
-                                      data-town="Viridian Forest" fill="url(#mx-gradient-dae8fc-1-7ea6e0-1-s-0)"
-                                      height="12.6" stroke="#6c8ebf" width="12.6" x="77.7" y="157.5"></rect>
-
-                                <rect fill="#ffffff" height="15.4" stroke="none" width="15.4" x="181.3"
-                                      y="374.5"></rect>
-                                <rect data-bind="
-                                click:function(){MapHelper.moveToTown('Seafoam Islands')},
-                                attr: { class: MapHelper.calculateTownCssClass('Seafoam Islands')() }"
-                                      class="city"
-                                      data-town="Seafoam Islands" fill="url(#mx-gradient-dae8fc-1-7ea6e0-1-s-0)"
-                                      height="12.6" stroke="#6c8ebf" width="12.6" x="182.7" y="375.9"></rect>
-
-                                <rect fill="#ffffff" height="15.4" stroke="none" width="15.4" x="182"
-                                      y="90"></rect>
-                                <rect data-bind="
-                                click:function(){MapHelper.moveToTown('Mt. Moon')},
-                                attr: { class: MapHelper.calculateTownCssClass('Mt. Moon')() }"
-                                class="city"
-                                data-town="Mt. Moon" fill="url(#mx-gradient-dae8fc-1-7ea6e0-1-s-0)"
-                                      height="12.6"
-                                      stroke="#6c8ebf" width="12.6" x="183.5" y="91.5"></rect>
-
-                                <!-- 								<rect fill="#ffffff" height="15.4" stroke="none" width="15.4" x="371.7" y="240.1"></rect>
-                                                                <rect class="city" id="Digletts Cave 2" fill="url(#mx-gradient-dae8fc-1-7ea6e0-1-s-0)" height="12.6" stroke="#6c8ebf" width="12.6" x="373.1" y="241.5"></rect>
-                                 -->
-                                <rect fill="#ffffff" height="15.4" stroke="none" width="15.4" x="451.5"
-                                      y="79.1"></rect>
-                                <rect data-bind="
-                                click:function(){MapHelper.moveToTown('Rock Tunnel')},
-                                attr: { class: MapHelper.calculateTownCssClass('Rock Tunnel')() }"
-                                      class="city"
-                                      data-town="Rock Tunnel" fill="url(#mx-gradient-dae8fc-1-7ea6e0-1-s-0)"
-                                      height="12.6"
-                                      stroke="#6c8ebf" width="12.6" x="452.9" y="80.5"></rect>
-
-                                <rect fill="#ffffff" height="15.4" stroke="none" width="15.4" x="451.5"
-                                      y="103.6"></rect>
-                                <rect data-bind="
-                                click:function(){MapHelper.moveToTown('Power Plant')},
-                                attr: { class: MapHelper.calculateTownCssClass('Power Plant')() }" class="city"
-                                      data-town="Power Plant" fill="url(#mx-gradient-dae8fc-1-7ea6e0-1-s-0)"
-                                      height="12.6"
-                                      stroke="#6c8ebf" width="12.6" x="452.9" y="105"></rect>
-
-                                <rect fill="#ffffff" height="15.4" stroke="none" width="15.4" x="343.6"
-                                      y="109.3"></rect>
-                                <rect class="city" data-town="Pokemon Day Care"
-                                      fill="url(#mx-gradient-dae8fc-1-7ea6e0-1-s-0)"
-                                      height="12.6" stroke="#6c8ebf" width="12.6" x="345" y="110.7"
-                                      data-bind="click:function(){BreedingHelper.openBreedingModal()}"></rect>
-                                <rect class="city" data-town="Safari Zone" fill="url(#mx-gradient-dae8fc-1-7ea6e0-1-s-0)"
-                                      height="12.6" stroke="#6c8ebf" width="12.6" x="292" y="300.7"
-                                      data-bind="click:function(){Safari.openModal()}"></rect>
-                                <rect class="city" data-town="Underground Entrance"
-                                      fill="url(#mx-gradient-dae8fc-1-7ea6e0-1-s-0)"
-                                      height="12.6" stroke="#6c8ebf" width="12.6" x="380" y="240.7"
-                                      data-bind="click:function(){Underground.openUndergroundModal()}"></rect>
-                                <rect class="city" data-town="Farm"
-                                      fill="url(#mx-gradient-dae8fc-1-7ea6e0-1-s-0)"
-                                      height="12.6" stroke="#6c8ebf" width="12.6" x="373" y="293.7"
-                                      data-bind="click:function(){FarmRunner.openFarmModal()}"></rect>
-                            </g>
->>>>>>> 89489edb
                         </svg>
                     </div>
                 </div>
@@ -1171,13 +666,11 @@
 <!-- Farm Modal-->
 @import "farmModal.html"
 
-<<<<<<< HEAD
 <!-- Ship Modal-->
 @import "shipModal.html"
-=======
+
 <!-- Safari Modal -->
 @import "safariModal.html"
->>>>>>> 89489edb
 
 </body>
 </html>