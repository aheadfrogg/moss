--- conflicted
+++ resolved
@@ -1536,14 +1536,12 @@
         <div class="modal-content">
             <div class="modal-header">
                 Achievements
-<<<<<<< HEAD
+
                 <span data-bind='text: "Total Bonus: " + AchievementHandler.achievementBonusPercent()'></span>
-=======
                 <img style="float:right;margin-right:10px;"
                      data-bind="tooltip: { title: 'As you earn achievements, you gain up to 100% more money and xp from all sources.', trigger: 'hover', placement:'right' }"
                      src="assets/images/questionmark.png">
 
->>>>>>> 9f0948ed
             </div>
             <div class="modal-body">
                 <table id="achievementList" class="table table-hover">
